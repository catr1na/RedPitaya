CFLAGS  = -g -std=gnu99 -Wall -Werror
<<<<<<< HEAD
CFLAGS += -Wl,--no-as-needed
CFLAGS += -I/opt/redpitaya/include
CFLAGS += -L/opt/redpitaya/lib -lm -lpthread -lrp
=======
CFLAGS += -I../../api/include
LDFLAGS = -L../../api/lib
LDLIBS = -lm -lpthread -lrp
>>>>>>> 9eaa918c

SRCS=$(wildcard *.c)
OBJS=$(SRCS:.c=)

all: $(OBJS)

%.o: %.c
	$(CC) -c $(CFLAGS) $< -o $@

clean:
	$(RM) *.o
	$(RM) $(OBJS)<|MERGE_RESOLUTION|>--- conflicted
+++ resolved
@@ -1,13 +1,7 @@
 CFLAGS  = -g -std=gnu99 -Wall -Werror
-<<<<<<< HEAD
-CFLAGS += -Wl,--no-as-needed
 CFLAGS += -I/opt/redpitaya/include
-CFLAGS += -L/opt/redpitaya/lib -lm -lpthread -lrp
-=======
-CFLAGS += -I../../api/include
-LDFLAGS = -L../../api/lib
+LDFLAGS = -L/opt/redpitaya/lib
 LDLIBS = -lm -lpthread -lrp
->>>>>>> 9eaa918c
 
 SRCS=$(wildcard *.c)
 OBJS=$(SRCS:.c=)

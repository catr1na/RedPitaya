#
# $Id: Makefile 1234 2014-02-21 15:54:39Z tomaz.beltram $
#
# Red Pitaya Nginx WEB server Makefile
#

NAME=redpitaya-nginx

# Versioning system
BUILD_NUMBER ?= 0
REVISION ?= devbuild
VER:=$(shell cat ../../Applications/ecosystem/info/info.json | grep version | sed -e 's/.*:\ *\"//' | sed -e 's/-.*//')

NGINX_DIR=nginx-1.5.3
NGINX=$(NGINX_DIR)/objs/nginx

STRIP=$(CROSS_COMPILE)strip
NUM_CPU := $(shell grep -c ^processor /proc/cpuinfo)
JOBS=$$(($(NUM_CPU)+1))

WS_SERVER_DIR=ngx_ext_modules/ws_server
WS_SERVER_LIB=$(WS_SERVER_DIR)/libws_server.a

# Remove everything we can.
# We will add things one-by-one accoording to our needs in add_modules.
without:=`cat configure_withouts.txt`
add_modules=--add-module=../ngx_ext_modules/lua-nginx-module --add-module=../ngx_ext_modules/ngx_http_rp_module
add_conf_params=--with-zlib=../../../OS/buildroot/buildroot-2014.02/output/build/zlib-1.2.8 --with-pcre=../../../OS/buildroot/buildroot-2014.02/output/build/pcre-8.34
VERSION=$(VER)-$(BUILD_NUMBER)

all: $(NGINX)

$(NGINX): $(RP_MANAGER_LIB) $(WS_SERVER_LIB)
	cd $(NGINX_DIR); ./configure `cat ../configure_withouts.txt` $(add_conf_params) $(add_modules);
	$(MAKE) -j $(JOBS) -C $(NGINX_DIR) CC=$(CROSS_COMPILE)gcc LINK=$(CROSS_COMPILE)g++

$(WS_SERVER_LIB): 
<<<<<<< HEAD
	cd $(WS_SERVER_DIR); $(MAKE) CROSS_COMPILE=$(CROSS_COMPILE)
=======
	make -C $(WS_SERVER_DIR)

>>>>>>> 4659887f
$(DEPLIBS):
	mkdir -p $(DEPLIBS_DIR)
	$(MAKE) -C $(SHARED)
	$(MAKE) -C $(SHARED) install INSTALL_DIR=$(abspath $(DEPLIBS_DIR))

# Override default nginx install, since Red Pitaya uses only a subset
# of its default install.
# TODO: Configure nginx to exclude client_body_temp.
install:
	$(STRIP) $(NGINX)
	test -d '$(DESTDIR)/sbin'                 || mkdir -p '$(DESTDIR)/sbin'
	test -d '$(DESTDIR)/lib'                  || mkdir -p '$(DESTDIR)/lib'
	test -d '$(DESTDIR)/www/conf'             || mkdir -p '$(DESTDIR)/www/conf'
	test -d '$(DESTDIR)/www/logs'             || mkdir -p '$(DESTDIR)/www/logs'
	test -d '$(DESTDIR)/www/apps'             || mkdir -p '$(DESTDIR)/www/apps'
	test -d '$(DESTDIR)/www/client_body_temp' || mkdir -p '$(DESTDIR)/www/client_body_temp'
	cp $(NGINX)                     '$(DESTDIR)/sbin/'
	cp $(NGINX_DIR)/conf/mime.types '$(DESTDIR)/www/conf/'
	cp $(NGINX_DIR)/conf/nginx.conf '$(DESTDIR)/www/conf/'


clean:
	-$(MAKE) -C $(NGINX_DIR) clean
	-$(MAKE) -C $(WS_SERVER_DIR) clean<|MERGE_RESOLUTION|>--- conflicted
+++ resolved
@@ -35,12 +35,8 @@
 	$(MAKE) -j $(JOBS) -C $(NGINX_DIR) CC=$(CROSS_COMPILE)gcc LINK=$(CROSS_COMPILE)g++
 
 $(WS_SERVER_LIB): 
-<<<<<<< HEAD
 	cd $(WS_SERVER_DIR); $(MAKE) CROSS_COMPILE=$(CROSS_COMPILE)
-=======
-	make -C $(WS_SERVER_DIR)
 
->>>>>>> 4659887f
 $(DEPLIBS):
 	mkdir -p $(DEPLIBS_DIR)
 	$(MAKE) -C $(SHARED)

#!/bin/bash

MODE=$1
FPGA_NAME=$2
COMMIT=$3
REPORT_FILE=report.xml

if [[ "$MODE" == "BRANCH_KERNEL" ]]
then
<<<<<<< HEAD
BRANCH=$(git show -s --pretty=%D HEAD | awk '{gsub("origin/",""); print $2}')
=======
BRANCH=$(git branch --contains HEAD)
>>>>>>> 4c88211c
LOG=$(git log -n 1)
echo "<field name=\"Kernel\" titlecolor=\"blue\" value=\"$BRANCH\" detailcolor=\"black\" href=\"$BRANCH\"> <![CDATA[ $LOG ]]> </field>" >> $REPORT_FILE
fi

if [[ "$MODE" == "BRANCH_ECOSYSTEM" ]]
then
BRANCH=$(git branch --contains HEAD)
LOG=$(git log -n 1)
echo "<field name=\"Ecosystem\" titlecolor=\"blue\" value=\"$BRANCH\" detailcolor=\"black\" href=\"$BRANCH\"> <![CDATA[ $LOG ]]> </field>" >> $REPORT_FILE
fi

if [[ "$MODE" == "GEN" ]]
then
cd fpga/$FPGA_NAME
BRANCH=$(git name-rev $COMMIT)
LOG=$(git log -n 1)
cd ../..
echo "<field name=\"$FPGA_NAME\" titlecolor=\"blue\" value=\"$BRANCH\" detailcolor=\"black\" href=\"$BRANCH\"> <![CDATA[ $LOG ]]> </field>" >> $REPORT_FILE
fi

if [[ "$MODE" == "PACK" ]]
then
mv $REPORT_FILE $REPORT_FILE.fpga.sub.tmp

echo "<section name=\"FPGA\" fontcolor=\"\">" > $REPORT_FILE

cat $REPORT_FILE.fpga.sub.tmp >> $REPORT_FILE
 
echo "</section>" >> $REPORT_FILE

rm $REPORT_FILE.fpga.sub.tmp

fi<|MERGE_RESOLUTION|>--- conflicted
+++ resolved
@@ -7,11 +7,7 @@
 
 if [[ "$MODE" == "BRANCH_KERNEL" ]]
 then
-<<<<<<< HEAD
 BRANCH=$(git show -s --pretty=%D HEAD | awk '{gsub("origin/",""); print $2}')
-=======
-BRANCH=$(git branch --contains HEAD)
->>>>>>> 4c88211c
 LOG=$(git log -n 1)
 echo "<field name=\"Kernel\" titlecolor=\"blue\" value=\"$BRANCH\" detailcolor=\"black\" href=\"$BRANCH\"> <![CDATA[ $LOG ]]> </field>" >> $REPORT_FILE
 fi

--- conflicted
+++ resolved
@@ -122,11 +122,7 @@
         ECHECK_APP(osc_setTriggerSweep(RPAPP_OSC_TRIG_SINGLE));
     }
     ECHECK_APP(threadSafe_acqStart());
-<<<<<<< HEAD
-    ECHECK_APP(waitToFillPreTriggerBuffer(0));
-=======
     ECHECK_APP(waitToFillPreTriggerBuffer(false));
->>>>>>> 206f436c
     ECHECK_APP(osc_setTriggerSource(trigSource));
     return RP_OK;
 }
@@ -961,11 +957,7 @@
     }
 }
 
-<<<<<<< HEAD
-int waitToFillPreTriggerBuffer(int testcancel) {
-=======
 int waitToFillPreTriggerBuffer(bool testcancel) {
->>>>>>> 206f436c
     if (continuousMode && trigSweep != RPAPP_OSC_TRIG_SINGLE) {
         return RP_OK;
     }
@@ -1040,24 +1032,16 @@
     bool thisLoopAcqStart, manuallyTriggered;
 
     while (true) {
-<<<<<<< HEAD
-	pthread_testcancel();
-=======
         do{
             pthread_testcancel();
         }while(!oscRunning);
 
->>>>>>> 206f436c
         thisLoopAcqStart = false;
 
         if (clear && acqRunning) {
             ECHECK_APP_THREAD(rp_AcqSetTriggerSrc(RP_TRIG_SRC_DISABLED));
             ECHECK_APP_THREAD(threadSafe_acqStart());
-<<<<<<< HEAD
-            waitToFillPreTriggerBuffer(1);
-=======
             waitToFillPreTriggerBuffer(true);
->>>>>>> 206f436c
             thisLoopAcqStart = false;
             ECHECK_APP_THREAD(osc_setTriggerSource(trigSource));
             EXECUTE_ATOMICALLY(mutex, auto_freRun_mode = false)
@@ -1149,11 +1133,7 @@
         }
 
         if (thisLoopAcqStart) {
-<<<<<<< HEAD
-            waitToFillPreTriggerBuffer(1);
-=======
             waitToFillPreTriggerBuffer(true);
->>>>>>> 206f436c
             ECHECK_APP_THREAD(osc_setTriggerSource(trigSource));
         }
     }

/**
 * $Id: $
 *
 * @brief Red Pitaya library API interface implementation
 *
 * @Author Red Pitaya
 *
 * (c) Red Pitaya  http://www.redpitaya.com
 *
 * This part of code is written in C programming language.
 * Please visit http://en.wikipedia.org/wiki/C_(programming_language)
 * for more details on the language used herein.
 */

#include <stdio.h>
#include <stdint.h>

#include "version.h"
#include "common.h"
#include "housekeeping.h"
#include "id_handler.h"
#include "dpin_handler.h"
#include "oscilloscope.h"
#include "acq_handler.h"
#include "analog_mixed_signals.h"
#include "apin_handler.h"
#include "health.h"
#include "health_handler.h"
#include "calib.h"
#include "generate.h"
#include "gen_handler.h"
#include "i2c.h"

static char version[50];

/**
 * Global methods
 */

int rp_Init()
{
    ECHECK(calib_Init());
    ECHECK(hk_Init());
    ECHECK(ams_Init());
    ECHECK(health_Init());
    ECHECK(generate_Init());
    ECHECK(osc_Init());
    ECHECK(i2c_Init());
    // TODO: Place other module initializations here

    // Set default configuration per handler
    ECHECK(rp_Reset());

    return RP_OK;
}

int rp_Release()
{
    ECHECK(osc_Release())
    ECHECK(generate_Release());;
    ECHECK(health_Release());
    ECHECK(ams_Release());
    ECHECK(hk_Release());
    ECHECK(calib_Release());
    ECHECK(i2c_Release());

    // TODO: Place other module releasing here (in reverse order)
    return RP_OK;
}

int rp_Reset()
{
    ECHECK(rp_DpinReset());
    ECHECK(rp_ApinReset());
    ECHECK(rp_GenReset());
    ECHECK(rp_AcqReset());
    // TODO: Place other module resetting here (in reverse order)
    return 0;
}

const char* rp_GetVersion()
{
    sprintf(version, "%s (%s)", VERSION_STR, REVISION_STR);
    return version;
}

const char* rp_GetError(int errorCode) {
    switch (errorCode) {
        case RP_OK:
            return "OK";
        case RP_EOED:
            return "Failed to Open EEPROM Device.";
        case RP_EOMD:
            return "Failed to open memory device.";
        case RP_ECMD:
            return "Failed to close memory device.";
        case RP_EMMD:
            return "Failed to map memory device.";
        case RP_EUMD:
            return "Failed to unmap memory device.";
        case RP_EOOR:
            return "Value out of range.";
        case RP_ELID:
            return "LED input direction is not valid.";
        case RP_EMRO:
            return "Modifying read only filed is not allowed.";
        case RP_EWIP:
            return "Writing to input pin is not valid.";
        case RP_EPN:
            return "Invalid Pin number.";
        case RP_UIA:
            return "Uninitialized Input Argument.";
        case RP_FCA:
            return "Failed to Find Calibration Parameters.";
        case RP_RCA:
            return "Failed to Read Calibration Parameters.";
        case RP_BTS:
            return "Buffer too small";
        case RP_EIPV:
            return "Invalid parameter value";
        case RP_EUF:
            return "Unsupported Feature";
        case RP_ENN:
            return "Data not normalized";
        case RP_EFOB:
            return "Failed to open bus";
        case RP_EFCB:
            return "Failed to close bus";
        case RP_EABA:
            return "Failed to acquire bus access";
        case RP_EFRB:
            return "Failed to read from the bus";
        case RP_EFWB:
            return "Failed to write to the bus";
        default:
            return "Unknown error";
    }
}

/**
<<<<<<< HEAD
 * Calibrate methods
 */

rp_calib_params_t rp_GetCalibrationSettings()
{
    return calib_GetParams();
}


int rp_CalibrateFrontEndOffset(rp_channel_t channel) {
    return calib_SetFrontEndOffset(channel);
}

int rp_CalibrateFrontEndScaleLV(rp_channel_t channel, float referentialVoltage) {
    return calib_SetFrontEndScaleLV(channel, referentialVoltage);
}

int rp_CalibrateFrontEndScaleHV(rp_channel_t channel, float referentialVoltage) {
    return calib_SetFrontEndScaleHV(channel, referentialVoltage);
}

int rp_CalibrateBackEndOffset(rp_channel_t channel) {
    return calib_SetBackEndOffset(channel);
}

int rp_CalibrateBackEndScale(rp_channel_t channel) {
    return calib_SetBackEndScale(channel);
=======
 * Identification
 */

int rp_IdGetID(uint32_t *id)
{
    return id_GetID(id);
>>>>>>> 27cacc06
}

int rp_IdGetDNA(uint64_t *dna)
{
    return id_GetDNA(dna);
}

/**
 * Digital Pin Input Output methods
 */

int rp_DpinReset() {
    return dpin_SetDefaultValues();
}

int rp_DpinSetDirection(rp_dpin_t pin, rp_pinDirection_t direction)
{
    return dpin_SetDirection(pin, direction);
}

int rp_DpinGetDirection(rp_dpin_t pin, rp_pinDirection_t* direction)
{
    return dpin_GetDirection(pin, direction);
}

int rp_DpinSetState(rp_dpin_t pin, rp_pinState_t state)
{
    return dpin_SetState(pin, state);
}

int rp_DpinGetState(rp_dpin_t pin, rp_pinState_t* state)
{
    return dpin_GetState(pin, state);
}

/**
 * Analog In Output methods
 */

int rp_ApinReset() {
    return apin_SetDefaultValues();
}

int rp_ApinSetValue(rp_apin_t pin, float value)
{
    return apin_SetValue(pin, value);
}

int rp_ApinGetValue(rp_apin_t pin, float* value)
{
    return apin_GetValue(pin, value);
}

int rp_ApinSetValueRaw(rp_apin_t pin, uint32_t value)
{
    return apin_SetValueRaw(pin, value);
}

int rp_ApinGetValueRaw(rp_apin_t pin, uint32_t* value)
{
    return apin_GetValueRaw(pin, value);
}

int rp_ApinGetRange(rp_apin_t pin, float* min_val,  float* max_val)
{
    return apin_GetRange(pin, min_val, max_val);
}


/**
 * Acquire methods
 */

int rp_AcqSetDecimation(rp_acq_decimation_t decimation)
{
    return acq_SetDecimation(decimation);
}

int rp_AcqGetDecimation(rp_acq_decimation_t* decimation)
{
    return acq_GetDecimation(decimation);
}

int rp_AcqGetDecimationFactor(uint32_t* decimation)
{
    return acq_GetDecimationFactor(decimation);
}

int rp_AcqSetSamplingRate(rp_acq_sampling_rate_t sampling_rate)
{
    return acq_SetSamplingRate(sampling_rate);
}

int rp_AcqGetSamplingRate(rp_acq_sampling_rate_t* sampling_rate)
{
    return acq_GetSamplingRate(sampling_rate);
}

int rp_AcqGetSamplingRateHz(float* sampling_rate)
{
    return acq_GetSamplingRateHz(sampling_rate);
}

int rp_AcqSetAveraging(bool enabled)
{
    return acq_SetAveraging(enabled);
}

int rp_AcqGetAveraging(bool *enabled)
{
    return acq_GetAveraging(enabled);
}

int rp_AcqSetTriggerSrc(rp_acq_trig_src_t source)
{
    return acq_SetTriggerSrc(source);
}

int rp_AcqGetTriggerSrc(rp_acq_trig_src_t* source)
{
    return acq_GetTriggerSrc(source);
}

int rp_AcqGetTriggerState(rp_acq_trig_state_t* state)
{
    return acq_GetTriggerState(state);
}

int rp_AcqSetTriggerDelay(int32_t decimated_data_num)
{
    return acq_SetTriggerDelay(decimated_data_num, false);
}

int rp_AcqGetTriggerDelay(int32_t* decimated_data_num)
{
    return acq_GetTriggerDelay(decimated_data_num);
}

int rp_AcqSetTriggerDelayNs(int64_t time_ns)
{
    return acq_SetTriggerDelayNs(time_ns, false);
}

int rp_AcqGetTriggerDelayNs(int64_t* time_ns)
{
    return acq_GetTriggerDelayNs(time_ns);
}

int rp_AcqGetGain(rp_channel_t channel, rp_pinState_t* state)
{
    return acq_GetGain(channel, state);
}

int rp_AcqGetGainV(rp_channel_t channel, float* voltage)
{
    return acq_GetGainV(channel, voltage);
}

int rp_AcqSetGain(rp_channel_t channel, rp_pinState_t state)
{   
    return acq_SetGain(channel, state);
}

int rp_AcqGetTriggerLevel(float* voltage)
{
    return acq_GetTriggerLevel(voltage);
}

int rp_AcqSetTriggerLevel(float voltage)
{
    return acq_SetTriggerLevel(voltage);
}

int rp_AcqGetTriggerHyst(float* voltage)
{
    return acq_GetTriggerHyst(voltage);
}

int rp_AcqSetTriggerHyst(float voltage)
{
    return acq_SetTriggerHyst(voltage);
}

int rp_AcqGetWritePointer(uint32_t* pos)
{
    return acq_GetWritePointer(pos);
}

int rp_AcqGetWritePointerAtTrig(uint32_t* pos)
{
    return acq_GetWritePointerAtTrig(pos);
}

int rp_AcqStart()
{
    return acq_Start();
}

int rp_AcqStop()
{
    return acq_Stop();
}
int rp_AcqReset()
{
    return acq_Reset();
}

uint32_t rp_AcqGetNormalizedDataPos(uint32_t pos)
{
    return acq_GetNormalizedDataPos(pos);
}

int rp_AcqGetDataPosRaw(rp_channel_t channel, uint32_t start_pos, uint32_t end_pos, int16_t* buffer, uint32_t* buffer_size)
{
    return acq_GetDataPosRaw(channel, start_pos, end_pos, buffer, buffer_size);
}

int rp_AcqGetDataPosV(rp_channel_t channel, uint32_t start_pos, uint32_t end_pos, float* buffer, uint32_t* buffer_size)
{
    return acq_GetDataPosV(channel, start_pos, end_pos, buffer, buffer_size);
}

int rp_AcqGetDataRaw(rp_channel_t channel,  uint32_t pos, uint32_t* size, int16_t* buffer)
{
    return acq_GetDataRaw(channel, pos, size, buffer);
}

int rp_AcqGetOldestDataRaw(rp_channel_t channel, uint32_t* size, int16_t* buffer)
{
    return acq_GetOldestDataRaw(channel, size, buffer);
}

int rp_AcqGetLatestDataRaw(rp_channel_t channel, uint32_t* size, int16_t* buffer)
{
    return acq_GetLatestDataRaw(channel, size, buffer);
}

int rp_AcqGetDataV(rp_channel_t channel, uint32_t pos, uint32_t* size, float* buffer)
{
    return acq_GetDataV(channel, pos, size, buffer);
}

int rp_AcqGetOldestDataV(rp_channel_t channel, uint32_t* size, float* buffer)
{
    return acq_GetOldestDataV(channel, size, buffer);
}

int rp_AcqGetLatestDataV(rp_channel_t channel, uint32_t* size, float* buffer)
{
    return acq_GetLatestDataV(channel, size, buffer);
}

int rp_AcqGetBufSize(uint32_t *size) {
    return acq_GetBufferSize(size);
}

/**
 * Health methods
 */

int rp_HealthGetValue(rp_health_t sensor, float* value)
{
    return health_GetValue(sensor, value);
}

/**
* Generate methods
*/

int rp_GenReset() {
    return gen_SetDefaultValues();
}

int rp_GenOutDisable(rp_channel_t channel) {
    return gen_Disable(channel);
}

int rp_GenOutEnable(rp_channel_t channel) {
    return gen_Enable(channel);
}

int rp_GenOutIsEnabled(rp_channel_t channel, bool *value) {
    return gen_IsEnable(channel, value);
}

int rp_GenAmp(rp_channel_t channel, float amplitude) {
    return gen_setAmplitude(channel, amplitude);
}

int rp_GenGetAmp(rp_channel_t channel, float *amplitude) {
    return gen_getAmplitude(channel, amplitude);
}

int rp_GenOffset(rp_channel_t channel, float offset) {
    return gen_setOffset(channel, offset);
}

int rp_GenGetOffset(rp_channel_t channel, float *offset) {
    return gen_getOffset(channel, offset);
}

int rp_GenFreq(rp_channel_t channel, float frequency) {
    return gen_setFrequency(channel, frequency);
}

int rp_GenGetFreq(rp_channel_t channel, float *frequency) {
    return gen_getFrequency(channel, frequency);
}

int rp_GenPhase(rp_channel_t channel, float phase) {
    return gen_setPhase(channel, phase);
}

int rp_GenGetPhase(rp_channel_t channel, float *phase) {
    return gen_getPhase(channel, phase);
}

int rp_GenWaveform(rp_channel_t channel, rp_waveform_t type) {
    return gen_setWaveform(channel, type);
}

int rp_GenGetWaveform(rp_channel_t channel, rp_waveform_t *type) {
    return gen_getWaveform(channel, type);
}

int rp_GenArbWaveform(rp_channel_t channel, float *waveform, uint32_t length) {
    return gen_setArbWaveform(channel, waveform, length);
}

int rp_GenGetArbWaveform(rp_channel_t channel, float *waveform, uint32_t *length) {
    return gen_getArbWaveform(channel, waveform, length);
}

int rp_GenDutyCycle(rp_channel_t channel, float ratio) {
    return gen_setDutyCycle(channel, ratio);
}

int rp_GenGetDutyCycle(rp_channel_t channel, float *ratio) {
    return gen_getDutyCycle(channel, ratio);
}

int rp_GenMode(rp_channel_t channel, rp_gen_mode_t mode) {
    return gen_setGenMode(channel, mode);
}

int rp_GenGetMode(rp_channel_t channel, rp_gen_mode_t *mode) {
    return gen_getGenMode(channel, mode);
}

int rp_GenBurstCount(rp_channel_t channel, int num) {
    return gen_setBurstCount(channel, num);
}

int rp_GenGetBurstCount(rp_channel_t channel, int *num) {
    return gen_getBurstCount(channel, num);
}

int rp_GenBurstRepetitions(rp_channel_t channel, int repetitions) {
    return gen_setBurstRepetitions(channel, repetitions);
}

int rp_GenGetBurstRepetitions(rp_channel_t channel, int *repetitions) {
    return gen_getBurstRepetitions(channel, repetitions);
}

int rp_GenBurstPeriod(rp_channel_t channel, uint32_t period) {
    return gen_setBurstPeriod(channel, period);
}

int rp_GenGetBurstPeriod(rp_channel_t channel, uint32_t *period) {
    return gen_getBurstPeriod(channel, period);
}

int rp_GenTriggerSource(rp_channel_t channel, rp_trig_src_t src) {
    return gen_setTriggerSource(channel, src);
}

int rp_GenGetTriggerSource(rp_channel_t channel, rp_trig_src_t *src) {
    return gen_getTriggerSource(channel, src);
}

int rp_GenTrigger(int mask) {
    return gen_Trigger(mask);
}

/**
* I2C methods
*/

int rp_I2cRead(int addr, char *data, int length) {
    return i2c_read(addr, data, length);
}

int rp_I2cWrite(int addr, char *data, int length) {
    return i2c_write(addr, data, length);
}<|MERGE_RESOLUTION|>--- conflicted
+++ resolved
@@ -138,7 +138,6 @@
 }
 
 /**
-<<<<<<< HEAD
  * Calibrate methods
  */
 
@@ -166,14 +165,15 @@
 
 int rp_CalibrateBackEndScale(rp_channel_t channel) {
     return calib_SetBackEndScale(channel);
-=======
+}
+
+/**
  * Identification
  */
 
 int rp_IdGetID(uint32_t *id)
 {
     return id_GetID(id);
->>>>>>> 27cacc06
 }
 
 int rp_IdGetDNA(uint64_t *dna)
@@ -333,7 +333,7 @@
 }
 
 int rp_AcqSetGain(rp_channel_t channel, rp_pinState_t state)
-{   
+{
     return acq_SetGain(channel, state);
 }
 

--- conflicted
+++ resolved
@@ -30,13 +30,8 @@
 	@echo $(GREET_MSG)
 	mkdir -p include
 	cp $(RP_LIBRARY_INCLUDE)/rp.h ./include
-<<<<<<< HEAD
-	#Make rplib, if we are making SDK without the main makefile
+	#Make librp, if we are making SDK without the main makefile
 	$(MAKE) -C $(RP_LIBRARY_INCLUDE)
-=======
-	#Make librp, if we are making SDK without the main makefile
-	$(MAKE) -C $(RP_LIBRARY_INCLUDE) $(CC)
->>>>>>> 8246af49
 	cp $(RP_LIBRARY_INCLUDE)/librp.so ./include
 	cp $(RP_APP_LIBRARY_INCLUDE)/rpApp.h ./include
 	#Make rplib, if we are making SDK without the main makefile
@@ -57,7 +52,4 @@
 
 clean:
 	rm -rf include
-	rm -rf ../SDK*.zip
-	
-	
-
+	rm -rf ../SDK*.zip
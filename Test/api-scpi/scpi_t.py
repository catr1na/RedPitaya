--- conflicted
+++ resolved
@@ -9,11 +9,7 @@
 
 
 #Scpi declaration
-<<<<<<< HEAD
-rp_scpi = scpi.scpi('192.168.178.112')
-=======
-rp_scpi = scpi.scpi('192.168.1.3')
->>>>>>> be3eac53
+rp_scpi = scpi.scpi('IP')
 
 #Global variables
 rp_dpin_p  = {i: 'DIO'+str(i)+'_P' for i in range(8)}

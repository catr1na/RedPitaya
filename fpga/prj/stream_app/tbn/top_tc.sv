

`timescale 1ns / 1ps

module top_tc ();


default clocking cb @ (posedge top_tb.clk);
endclocking: cb

task test_hk (
  int unsigned offset,
  int unsigned led=0 
);
  int unsigned dat;
  // test registers
  axi_read_osc1(offset+'h0, dat); //ID
  axi_read_osc1(offset+'h4, dat); //DNA
  axi_read_osc1(offset+'h8, dat); //DNA
  axi_write(offset+'h30, led); // LED
  axi_read_osc1(offset+'h30, dat); // LED

  ##1000;
  axi_write(offset+'h40, 1); // enable PLL
  ##1000;
  axi_read_osc1(offset+'h40, dat); // PLL status


  axi_write(offset+'h44, 32'hFFFF); // reset IDELAY

  //ADC SPI
  axi_write(offset+'h50, 32'h8016); // SPI offset
  axi_write(offset+'h54, 32'h20); // SPI offset
  ##1000;
  axi_read_osc1(offset+'h58, dat); // SPI offset

  //DAC SPI
  axi_write(offset+'h60, 32'h83); // SPI offset
  axi_write(offset+'h64, 32'h54); // SPI offset
  ##1000;
  axi_read_osc1(offset+'h68, dat); // SPI offset


  for (int k=0; k<4; k++) begin
  ##100;
   $display("%m - Increment IDELAY @%0t.", $time) ;
   axi_write(offset+'h48, 32'hFFFF); // increment IDELAY A
   //axi_write(offset+'h4C, 32'hFFFF); // increment IDELAY B
  end
  axi_write(offset+'h44, 32'hFFFF); // reset IDELAY

endtask: test_hk



////////////////////////////////////////////////////////////////////////////////
// Testing osciloscope
////////////////////////////////////////////////////////////////////////////////

task test_osc(
  int unsigned offset,
  int unsigned evnt_in
);
   int unsigned dat;

  ##100;
  // configure
  // DMA control address (80) controls ack signals for buffers. for breakdown see rp_dma_s2mm_ctrl


  axi_write(offset+'h0,   'd4);  // start
  axi_write(offset+'h04,   evnt_in);  // osc1 events
  axi_write(offset+'h10,  'h2000);  // pre trigger samples
  axi_write(offset+'h14,  'h6000);  // pre trigger samples
  axi_write(offset+'h20,  'd30);  // LOW LEVEL TRIG
  axi_write(offset+'h24,  'd50);  // HI LEVEL TRIG
  ##5;
  axi_write(offset+'h28, 'd0);  // TRIG EDGE
  ##5
  axi_write(offset+'h38, 'd0);  // decimation enable
  axi_write(offset+'h3C, 'd0);  // decimation enable
  axi_write(offset+'h30, 'd1);  // decimation factor
  axi_write(offset+'h34, 'd1);  // decimation shift
  axi_write(offset+'h0,   'd2);  // start
  axi_write(offset+'h08,   'd4);  // start

  ##5;
  axi_write(offset+'h64, 'h1000);  // buffer 1 address
  ##5;
  axi_write(offset+'h68, 'h2000);  // buffer 2 address
  ##5;
  axi_write(offset+'h6C, 'd30000);  // buffer 1 address
  ##5;
  axi_write(offset+'h70, 'd40000);  // buffer 2 address
  ##5;
  axi_write(offset+'hC0, 'h100);  // buffer 2 address
  ##5;
  axi_read_osc1(offset+'hC0, dat);  // buffer 2 address
  ##5;
  axi_write(offset+'hD0, 'h100);  // buffer 2 address
    ##5;
  axi_read_osc1(offset+'h64, dat);  // buffer 2 address
  ##5;
  axi_read_osc1(offset+'hD0, dat);  // buffer 2 address
  ##5;
  axi_read_osc1(offset+'hD8, dat);  // buffer 2 address
  ##5;

  /*
  ##5;
  axi_write(offset+'h74, 'h800);  // calibration offset
  ##5;
  axi_write(offset+'h78, 'h8000);  // calibration gain
  */
  ##5;
  axi_write(offset+'h58, 'h400);  // buffer size - must be greater than axi burst size (128)
  ##5;
      axi_write(offset+'h50, 'h212);  // streaming DMA
      axi_write(offset+'h50, 'h2);  // streaming DMA
      axi_write(offset+'h50, 'h1);  // streaming DMA
        axi_write(offset+'h0,   'd0);  // start
  axi_write(offset+'h0,   'd1);  // start
  axi_write(offset+'h0,   'd2);  // start


  //axi_write(offset+'h00, 4'b1000);  // trigger

  int_ack(offset);
   // axi_write(offset+'h74, 'hFFFFF800);  // calibration offset
  ##5;
<<<<<<< HEAD
  axi_write(offset+'hC4, 'h1000);  // buffer 2 address
=======
  axi_read_osc1(offset+'hC8, dat);  // buffer 2 address
  int_ack(offset);
  int_ack(offset);
  int_ack(offset);
  int_ack(offset);
  int_ack(offset);
  int_ack(offset);
  int_ack(offset);
  int_ack(offset);
  int_ack(offset);
  int_ack(offset);
  int_ack(offset);
  int_ack(offset);
  int_ack(offset);
  int_ack(offset);
  int_ack(offset);
  int_ack(offset);
  int_ack(offset);
  int_ack(offset);
  int_ack(offset);
  int_ack(offset);
>>>>>>> 0f8391fa
  int_ack(offset);
  int_ack(offset);
  int_ack(offset);
  int_ack(offset);
  int_ack(offset);
  int_ack(offset);
  int_ack(offset);
  int_ack(offset);
  int_ack(offset);
  int_ack(offset);
  int_ack_del(offset);
  int_ack(offset);
  int_ack_del(offset);
  int_ack(offset);
  int_ack_del(offset);

  /*
  int_ack(offset);
  int_ack(offset);
  int_ack(offset);
  int_ack(offset);
  int_ack(offset);
  int_ack(offset);
  int_ack(offset);
  int_ack(offset);
  int_ack(offset);
  int_ack(offset);
  int_ack(offset);
  int_ack(offset);
  int_ack(offset);
  int_ack(offset);*/
  
  
  /*##1300;
  axi_write(offset+'d80,   'd4);  // BUF1 ACK
  ##1300;
  axi_write(offset+'d80,   'd8);  // BUF2 ACK
  ##1300;
  axi_write(offset+'d80,   'd4);  // BUF1 ACK
  ##1300;
  axi_write(offset+'d80,   'd8);  // BUF2 ACK*/
##10000;
endtask: test_osc

task buf_ack(
  int unsigned offset
);
  int unsigned dat;
  //axi_read_osc1(offset+'d80, dat);
  ##10;

  // configure
  // DMA control address (80) controls ack signals for buffers. for breakdown see rp_dma_s2mm_ctrl

  do begin
    axi_read_osc1(offset+'d84, dat);
    ##5;
  end while (dat[0] != 1'b1); // BUF 1 is full
  ##1000;
  axi_write(offset+'d80, 'd4);  // BUF1 ACK

  do begin
    axi_read_osc1(offset+'d84, dat);
        ##5;
  end while (dat[1] != 1'b1); // BUF 2 is full
  ##2000;
  axi_write(offset+'d80,   'd8);  // BUF2 ACK 

endtask: buf_ack

task int_ack(
  int unsigned offset
);
  int unsigned dat;
  ##2000;

  // configure
  // DMA control address (80) controls ack signals for buffers. for breakdown see rp_dma_s2mm_ctrl
  do begin
    ##5;
  end while (top_tb.red_pitaya_top_sim.system_wrapper_i.system_i.processing_system7_0.IRQ_F2P[1] != 1'b1); // BUF 1 is full
  ##5;
  axi_write(offset+'h50, 'd2);  // INTR ACK
  ##500;
  axi_write(offset+'h50, 'h4);  // BUF1 ACK

  do begin
        ##5;
  end while (top_tb.red_pitaya_top_sim.system_wrapper_i.system_i.processing_system7_0.IRQ_F2P[1] != 1'b1); // BUF 2 is full
  ##5;
  axi_write(offset+'h50, 'd2);  // INTR ACK
  ##500;
  axi_write(offset+'h50,   'h8);  // BUF2 ACK 

endtask: int_ack

task int_ack_del(
  int unsigned offset
);
  int unsigned dat;
  axi_read_osc1(offset+'h50, dat);
  ##10;

  // configure
  // DMA control address (80) controls ack signals for buffers. for breakdown see rp_dma_s2mm_ctrl

  do begin
    ##5;
  end while (top_tb.red_pitaya_top_sim.system_wrapper_i.system_i.processing_system7_0.IRQ_F2P[1] != 1'b1); // BUF 1 is full
  ##5;
  axi_write(offset+'h50, 'd2);  // INTR ACK
  ##40000;
  axi_write(offset+'h50, 'h4);  // BUF1 ACK

  do begin
        ##5;
  end while (top_tb.red_pitaya_top_sim.system_wrapper_i.system_i.processing_system7_0.IRQ_F2P[1] != 1'b1); // BUF 2 is full
  ##5;
  axi_write(offset+'h50, 'd2);  // INTR ACK
  ##50000;
  axi_write(offset+'h50, 'h8);  // BUF2 ACK


endtask: int_ack_del
////////////////////////////////////////////////////////////////////////////////
// Testing arbitrary signal generator
////////////////////////////////////////////////////////////////////////////////

task test_asg(
  int unsigned offset,
  int unsigned buffer,
  int unsigned sh = 0
);

reg [9-1: 0] ch0_set;
reg [9-1: 0] ch1_set;
logic        [ 32-1: 0] rdata;
logic signed [ 32-1: 0] rdata_blk [];

  ##10;

  // CH0 DAC data
  axi_write(offset+32'h10000, 32'd3     );  // write table
  axi_write(offset+32'h10004, 32'd30    );  // write table
  axi_write(offset+32'h10008, 32'd8000  );  // write table
  axi_write(offset+32'h1000C,-32'd4     );  // write table
  axi_write(offset+32'h10010,-32'd40    );  // write table
  axi_write(offset+32'h10014,-32'd8000  );  // write table
  axi_write(offset+32'h10018,-32'd2000  );  // write table
  axi_write(offset+32'h1001c, 32'd250   );  // write table

  // CH0 DAC settings
  axi_write(offset+32'h00004,{2'h0,-14'd500, 2'h0, 14'h2F00}  );  // DC offset, amplitude
  axi_write(offset+32'h00008,{2'h0, 14'd7, 16'hffff}          );  // table size
  axi_write(offset+32'h0000C,{2'h0, 14'h1, 16'h0}             );  // reset offset
  axi_write(offset+32'h00010,{2'h0, 14'h2, 16'h0}             );  // table step
  axi_write(offset+32'h00018,{16'h0, 16'd0}                   );  // number of cycles
  axi_write(offset+32'h0001C,{16'h0, 16'd0}                   );  // number of repetitions
  axi_write(offset+32'h00020,{32'd3}                          );  // number of 1us delay between repetitions

  ch0_set = {1'b0 ,1'b0, 1'b0, 1'b0, 1'b1,    1'b0, 3'h2} ;  // set_rgate, set_zero, set_rst, set_once(NA), set_wrap, 1'b0, trig_src

  // CH1 DAC data
  for (int k=0; k<8000; k++) begin
    axi_write(offset+32'h20000 + (k*4), k);  // write table
  end

  // CH1 DAC settings
  axi_write(offset+32'h00024,{2'h0, 14'd0, 2'h0, 14'h2000}    );  // DC offset, amplitude
  axi_write(offset+32'h00028,{2'h0, 14'd7999, 16'hffff}       );  // table size
  axi_write(offset+32'h0002C,{2'h0, 14'h5, 16'h0}             );  // reset offset
  axi_write(offset+32'h00030,{2'h0, 14'h9, 16'h0}             );  // table step
  axi_write(offset+32'h00038,{16'h0, 16'd0}                   );  // number of cycles
  axi_write(offset+32'h0003C,{16'h0, 16'd5}                   );  // number of repetitions
  axi_write(offset+32'h00040,{32'd10}                         );  // number of 1us delay between repetitions

  ch1_set = {1'b0, 1'b0, 1'b0, 1'b1, 1'b1,    1'b0, 3'h1} ;  // set_rgate, set_zero, set_rst, set_once(NA), set_wrap, 1'b0, trig_src

  axi_write(offset+32'h00000,{8'h0, ch1_set,  8'h0, ch0_set}  ); // write configuration

  ##2000;

  ch1_set = {1'b0, 1'b0, 1'b1, 1'b1,    1'b0, 3'h1} ;  // set_a_zero, set_a_rst, set_a_once, set_a_wrap, 1'b0, trig_src

  axi_write(offset+32'h00000,{7'h0, ch1_set,  7'h0, ch0_set}  ); // write configuration

  ##200;

  // CH1 table data readback
  rdata_blk = new [80];
  for (int k=0; k<80; k++) begin
    axi_read_osc1(offset+32'h20000 + (k*4), rdata_blk [k]);  // read table
  end

  // CH1 table data readback
  for (int k=0; k<20; k++) begin
    axi_read_osc1(offset+32'h00014, rdata);  // read read pointer
    axi_read_osc1(offset+32'h00034, rdata);  // read read pointer
    ##1737;
  end

  ##20000;

endtask: test_asg





////////////////////////////////////////////////////////////////////////////////
// Testing SATA
////////////////////////////////////////////////////////////////////////////////

task test_sata(
  int unsigned offset,
  int unsigned sh = 0
);
logic        [ 32-1: 0] rdata;
  ##10;

  // configure
  ##100; axi_write(offset+'h0, 32'h1      );        // Enable transmitter
  ##20;  axi_write(offset+'h0, 32'h3      );        // Enable transmitter & receiver
  ##101; axi_write(offset+'h4, 32'h3      );        // enable TX train
  ##10;  axi_write(offset+'h8, 32'h1      );        // enable RX train
  ##1500; axi_read_osc1 (offset+'hC, rdata      );        // Return read value
  ##20;  axi_write(offset+'h8, 32'h0      );        // disable RX train
  ##20;  axi_write(offset+'h4, {16'hF419, 16'h2});  // Custom value
  ##20;  axi_write(offset+'h4, {16'hF419, 16'h5});  // Random valu
  ##20;  axi_write(offset+'h10, 32'h1      );       // Clear error counter
  ##20;  axi_write(offset+'h10, 32'h0      );       // Enable error counter
  ##404; axi_write(offset+'h4, {16'h0, 16'h4});     // Sent back read value

  ##1000;

endtask: test_sata


































////////////////////////////////////////////////////////////////////////////////
// AXI4 read/write tasks
////////////////////////////////////////////////////////////////////////////////

task axi_read_osc1 (
  input  logic [32-1:0] adr,
  output logic [32-1:0] dat
);
  top_tb.axi_bm_reg.ReadTransaction (
    .ARDelay (0),  .ar ('{
                          id    : 0,
                          addr  : adr,
                          region: 0,
                          len   : 0,
                          size  : 3'b010,
                          burst : 0,
                          lock  : 0,
                          cache : 0,
                          prot  : 0,
                          qos   : 0
                         }),
     .RDelay (0),   .rdat (dat)
  );
endtask: axi_read_osc1

/*task axi_read_osc2 (
  input  logic [32-1:0] adr,
  output logic [32-1:0] dat
);
  top_tb.axi_bm_osc2.ReadTransaction (
    .ARDelay (0),  .ar ('{
                          id    : 0,
                          addr  : adr,
                          region: 0,
                          len   : 0,
                          size  : 3'b010,
                          burst : 0,
                          lock  : 0,
                          cache : 0,
                          prot  : 0,
                          qos   : 0
                         }),
     .RDelay (0),   .rdat (dat)
  );
endtask: axi_read_osc2*/


task axi_write (
  input  logic [32-1:0] adr,
  input  logic [32-1:0] dat
);
  int b;
  top_tb.axi_bm_reg.WriteTransaction (
    .AWDelay (0),  .aw ('{
                          id    : 0,
                          addr  : adr,
                          region: 0,
                          len   : 0,
                          size  : 3'b010,
                          burst : 0,
                          lock  : 0,
                          cache : 0,
                          prot  : 0,
                          qos   : 0
                         }),
     .WDelay (0),   .w ('{
                          id    : 0,
                          data  : dat,
                          strb  : '1,
                          last  : 1
                         }),
     .BDelay (0),   .b (b)
  );
endtask: axi_write






endmodule<|MERGE_RESOLUTION|>--- conflicted
+++ resolved
@@ -128,31 +128,7 @@
   int_ack(offset);
    // axi_write(offset+'h74, 'hFFFFF800);  // calibration offset
   ##5;
-<<<<<<< HEAD
   axi_write(offset+'hC4, 'h1000);  // buffer 2 address
-=======
-  axi_read_osc1(offset+'hC8, dat);  // buffer 2 address
-  int_ack(offset);
-  int_ack(offset);
-  int_ack(offset);
-  int_ack(offset);
-  int_ack(offset);
-  int_ack(offset);
-  int_ack(offset);
-  int_ack(offset);
-  int_ack(offset);
-  int_ack(offset);
-  int_ack(offset);
-  int_ack(offset);
-  int_ack(offset);
-  int_ack(offset);
-  int_ack(offset);
-  int_ack(offset);
-  int_ack(offset);
-  int_ack(offset);
-  int_ack(offset);
-  int_ack(offset);
->>>>>>> 0f8391fa
   int_ack(offset);
   int_ack(offset);
   int_ack(offset);

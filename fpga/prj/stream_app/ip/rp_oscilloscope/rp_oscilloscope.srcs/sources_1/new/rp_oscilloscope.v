--- conflicted
+++ resolved
@@ -1,361 +1,351 @@
-`timescale 1ns / 1ps
-
-module rp_oscilloscope
-  #(parameter S_AXI_REG_ADDR_BITS   = 12,
-    parameter M_AXI_OSC1_ADDR_BITS  = 32,
-    parameter M_AXI_OSC1_DATA_BITS  = 64,
-    parameter M_AXI_OSC2_ADDR_BITS  = 32,
-    parameter M_AXI_OSC2_DATA_BITS  = 64,
-    parameter ADC_DATA_BITS         = 14,
-    parameter EVENT_SRC_NUM         = 7,
-    parameter TRIG_SRC_NUM          = 7)(    
-  input  wire                                   clk,
-  input  wire                                   rst_n,
-  output wire                                   intr,
-
-  //
-  input  wire [ADC_DATA_BITS-1:0]               adc_data_ch1,
-  input  wire [ADC_DATA_BITS-1:0]               adc_data_ch2,  
-  //
-  input  wire [EVENT_SRC_NUM-1:0]               event_ip_trig,
-  input  wire [EVENT_SRC_NUM-1:0]               event_ip_stop,
-  input  wire [EVENT_SRC_NUM-1:0]               event_ip_start,
-  input  wire [EVENT_SRC_NUM-1:0]               event_ip_reset,
-  input  wire [TRIG_SRC_NUM-1:0]                trig_ip,
-  //
-  output wire [3:0]                             osc1_event_op,    
-  output wire                                   osc1_trig_op,    
-  // 
-  output wire [3:0]                             osc2_event_op,      
-  output wire                                   osc2_trig_op,  
-  //    
-  input  wire                                   s_axi_reg_aclk,    
-  input  wire                                   s_axi_reg_aresetn,    
-  input  wire [S_AXI_REG_ADDR_BITS-1:0]         s_axi_reg_awaddr,     
-  input  wire [2:0]                             s_axi_reg_awprot,  
-  input  wire                                   s_axi_reg_awvalid,    
-  output wire                                   s_axi_reg_awready,                                   
-  input  wire [31:0]                            s_axi_reg_wdata,   
-  input  wire [3:0]                             s_axi_reg_wstrb,     
-  input  wire                                   s_axi_reg_wvalid,     
-  output wire                                   s_axi_reg_wready,     
-  output wire [1:0]                             s_axi_reg_bresp,       
-  output wire                                   s_axi_reg_bvalid,       
-  input  wire                                   s_axi_reg_bready,   
-  input  wire [S_AXI_REG_ADDR_BITS-1:0]         s_axi_reg_araddr,     
-  input  wire [2:0]                             s_axi_reg_arprot,  
-  input  wire                                   s_axi_reg_arvalid,    
-  output wire                                   s_axi_reg_arready,         
-  output wire [31:0]                            s_axi_reg_rdata, 
-  output wire [1:0]                             s_axi_reg_rresp,
-  output wire                                   s_axi_reg_rvalid,
-  input  wire                                   s_axi_reg_rready, 
-  
-  input  wire                                   m_axi_osc1_aclk,    
-  input  wire                                   m_axi_osc1_aresetn,     
-  output wire [(M_AXI_OSC1_ADDR_BITS-1):0]      m_axi_osc1_awaddr,    
-  output wire [7:0]                             m_axi_osc1_awlen,     
-  output wire [2:0]                             m_axi_osc1_awsize,    
-  output wire [1:0]                             m_axi_osc1_awburst,   
-  output wire [2:0]                             m_axi_osc1_awprot,    
-  output wire [3:0]                             m_axi_osc1_awcache,   
-  output wire                                   m_axi_osc1_awvalid,   
-  input  wire                                   m_axi_osc1_awready,   
-  output wire [M_AXI_OSC1_DATA_BITS-1:0]        m_axi_osc1_wdata,     
-  output wire [((M_AXI_OSC1_DATA_BITS/8)-1):0]  m_axi_osc1_wstrb,     
-  output wire                                   m_axi_osc1_wlast,     
-  output wire                                   m_axi_osc1_wvalid,    
-  input  wire                                   m_axi_osc1_wready,    
-  input  wire [1:0]                             m_axi_osc1_bresp,     
-  input  wire                                   m_axi_osc1_bvalid,    
-  output wire                                   m_axi_osc1_bready,   
-  //
-  input  wire                                   m_axi_osc2_aclk,    
-  input  wire                                   m_axi_osc2_aresetn,   
-  output wire [(M_AXI_OSC2_ADDR_BITS-1):0]      m_axi_osc2_awaddr,    
-  output wire [7:0]                             m_axi_osc2_awlen,     
-  output wire [2:0]                             m_axi_osc2_awsize,    
-  output wire [1:0]                             m_axi_osc2_awburst,   
-  output wire [2:0]                             m_axi_osc2_awprot,    
-  output wire [3:0]                             m_axi_osc2_awcache,   
-  output wire                                   m_axi_osc2_awvalid,   
-  input  wire                                   m_axi_osc2_awready,   
-  output wire [M_AXI_OSC2_DATA_BITS-1:0]        m_axi_osc2_wdata,     
-  output wire [((M_AXI_OSC2_DATA_BITS/8)-1):0]  m_axi_osc2_wstrb,     
-  output wire                                   m_axi_osc2_wlast,     
-  output wire                                   m_axi_osc2_wvalid,    
-  input  wire                                   m_axi_osc2_wready,    
-  input  wire [1:0]                             m_axi_osc2_bresp,     
-  input  wire                                   m_axi_osc2_bvalid,    
-  output wire                                   m_axi_osc2_bready   
-);
-
-////////////////////////////////////////////////////////////
-// Parameters
-////////////////////////////////////////////////////////////
-    
-localparam REG_ADDR_BITS  = 8;
-
-////////////////////////////////////////////////////////////
-// Signals
-////////////////////////////////////////////////////////////
-    
-wire                            reg_clk;
-wire                            reg_rst;
-wire [S_AXI_REG_ADDR_BITS-1:0]  reg_addr;
-wire                            reg_en;
-wire [3:0]                      reg_we;
-wire                            reg_wr_we;
-wire [31:0]                     reg_wr_data;    
-wire [31:0]                     reg_rd_data;
-
-wire [REG_ADDR_BITS-1:0]        osc1_reg_addr;
-reg                             osc1_reg_wr_we;
-wire [31:0]                     osc1_reg_wr_data;    
-wire [31:0]                     osc1_reg_rd_data;
-wire                            osc1_dma_intr;
-
-wire [REG_ADDR_BITS-1:0]        osc2_reg_addr;
-reg                             osc2_reg_wr_we;
-wire [31:0]                     osc2_reg_wr_data;    
-wire [31:0]                     osc2_reg_rd_data;
-wire                            osc2_dma_intr;
-
-reg  signed [16-1:0]            adc_data_ch1_signed;        
-reg  signed [16-1:0]            adc_data_ch2_signed;        
-
-wire signed [15:0]              s_axis_osc1_tdata;
-wire signed [15:0]              s_axis_osc2_tdata;
-
-wire                            adr_is_setting;
-wire                            adr_is_ch1, adr_is_ch2;
-wire                            adr_is_cal_ch1, adr_is_cal_ch2;
-wire                            adr_is_dma_ch1, adr_is_dma_ch2;
-wire                            adr_is_diag_ch1, adr_is_diag_ch2;
-wire                            adr_is_cntms_ch1, adr_is_cntms_ch2;
-wire                            buf_sel_ch1, buf_sel_ch2;
-
-wire                            adc_sign_ch1 = ~adc_data_ch1[ADC_DATA_BITS-1];
-wire                            adc_sign_ch2 = ~adc_data_ch2[ADC_DATA_BITS-1];
-
-always @(posedge clk)
-begin
-<<<<<<< HEAD
-  adc_data_ch1_signed <= {adc_data_ch1[ADC_DATA_BITS-1], ~{adc_data_ch1[ADC_DATA_BITS-2:0],{(16-ADC_DATA_BITS){adc_sign_ch1}}}};  
-=======
-  adc_data_ch1_signed <= {adc_data_ch1[ADC_DATA_BITS-1], ~{adc_data_ch1[ADC_DATA_BITS-2:0],{(16-ADC_DATA_BITS){1'b0}}}};   
->>>>>>> 94b9efc7
-end
-
-//assign s_axis_osc1_tdata = $signed(adc_data_ch1_signed);
-assign s_axis_osc1_tdata = adc_data_ch1_signed;
-
-always @(posedge clk)
-begin
-<<<<<<< HEAD
-  adc_data_ch2_signed <= {adc_data_ch2[ADC_DATA_BITS-1], ~{adc_data_ch2[ADC_DATA_BITS-2:0],{(16-ADC_DATA_BITS){adc_sign_ch2}}}}; 
-=======
-  adc_data_ch2_signed <= {adc_data_ch2[ADC_DATA_BITS-1], ~{adc_data_ch2[ADC_DATA_BITS-2:0],{(16-ADC_DATA_BITS){1'b0}}}};  
->>>>>>> 94b9efc7
-end
-
-//assign s_axis_osc2_tdata = $signed(adc_data_ch2_signed);
-assign s_axis_osc2_tdata = adc_data_ch2_signed;
-
-assign intr = osc1_dma_intr | osc2_dma_intr;
-
-`ifdef SIMULATION
-  assign reg_wr_we = reg_en & (reg_we == 4'h1);
-`else
-  assign reg_wr_we = reg_en & (reg_we == 4'hF);
-`endif //SIMULATION
-
-
-assign adr_is_setting = (reg_addr[REG_ADDR_BITS-1:0] <= 8'h58);
-
-assign adr_is_cal_ch1= (reg_addr[REG_ADDR_BITS-1:0] == 8'h74 || reg_addr[REG_ADDR_BITS-1:0] == 8'h78);
-assign adr_is_cal_ch2= (reg_addr[REG_ADDR_BITS-1:0] == 8'h7C || reg_addr[REG_ADDR_BITS-1:0] == 8'h80);
-
-assign adr_is_diag_ch1= (reg_addr[REG_ADDR_BITS-1:0] == 8'hA4 || reg_addr[REG_ADDR_BITS-1:0] == 8'hAC);
-assign adr_is_diag_ch2= (reg_addr[REG_ADDR_BITS-1:0] == 8'hA8 || reg_addr[REG_ADDR_BITS-1:0] == 8'h70);
-
-assign adr_is_dma_ch1= (reg_addr[REG_ADDR_BITS-1:0] == 8'h64 || reg_addr[REG_ADDR_BITS-1:0] == 8'h68);
-assign adr_is_dma_ch2= (reg_addr[REG_ADDR_BITS-1:0] == 8'h6C || reg_addr[REG_ADDR_BITS-1:0] == 8'h70);
-
-assign adr_is_cntms_ch1= (reg_addr[REG_ADDR_BITS-1:0] == 8'h5C || reg_addr[REG_ADDR_BITS-1:0] == 8'h60);
-assign adr_is_cntms_ch2= (reg_addr[REG_ADDR_BITS-1:0] == 8'h9C || reg_addr[REG_ADDR_BITS-1:0] == 8'hA0);
-
-assign adr_is_ch1     = (adr_is_dma_ch1 || adr_is_cal_ch1 || adr_is_diag_ch1);
-assign adr_is_ch2     = (adr_is_dma_ch2 || adr_is_cal_ch2 || adr_is_diag_ch1);
-
-////////////////////////////////////////////////////////////
-// Name : Register Control
-// 
-////////////////////////////////////////////////////////////   
-  
-reg_ctrl U_reg_ctrl(
-  .s_axi_aclk     (s_axi_reg_aclk),       
-  .s_axi_aresetn  (s_axi_reg_aresetn), 
-  .s_axi_awaddr   (s_axi_reg_awaddr),   
-  .s_axi_awprot   (s_axi_reg_awprot),   
-  .s_axi_awvalid  (s_axi_reg_awvalid), 
-  .s_axi_awready  (s_axi_reg_awready), 
-  .s_axi_wdata    (s_axi_reg_wdata),     
-  .s_axi_wstrb    (s_axi_reg_wstrb),     
-  .s_axi_wvalid   (s_axi_reg_wvalid),   
-  .s_axi_wready   (s_axi_reg_wready),   
-  .s_axi_bresp    (s_axi_reg_bresp),     
-  .s_axi_bvalid   (s_axi_reg_bvalid),   
-  .s_axi_bready   (s_axi_reg_bready),   
-  .s_axi_araddr   (s_axi_reg_araddr),   
-  .s_axi_arprot   (s_axi_reg_arprot),   
-  .s_axi_arvalid  (s_axi_reg_arvalid), 
-  .s_axi_arready  (s_axi_reg_arready), 
-  .s_axi_rdata    (s_axi_reg_rdata),     
-  .s_axi_rresp    (s_axi_reg_rresp),     
-  .s_axi_rvalid   (s_axi_reg_rvalid),   
-  .s_axi_rready   (s_axi_reg_rready),   
-  .bram_rst_a     (reg_rst),       
-  .bram_clk_a     (reg_clk),       
-  .bram_en_a      (reg_en),         
-  .bram_we_a      (reg_we),         
-  .bram_addr_a    (reg_addr),     
-  .bram_wrdata_a  (reg_wr_data), 
-  .bram_rddata_a  (reg_rd_data));    
-      
-////////////////////////////////////////////////////////////
-// Name : Oscilloscope 1
-// 
-////////////////////////////////////////////////////////////     
-
-osc_top #(
-  .M_AXI_ADDR_BITS  (M_AXI_OSC1_ADDR_BITS),
-  .M_AXI_DATA_BITS  (M_AXI_OSC1_DATA_BITS),
-  .S_AXIS_DATA_BITS (16), 
-  .REG_ADDR_BITS    (REG_ADDR_BITS),
-  .EVENT_SRC_NUM    (EVENT_SRC_NUM),
-  .TRIG_SRC_NUM     (TRIG_SRC_NUM),
-  .CTRL_ADDR        ('h50),
-  .CHAN_NUM         (1))
-  U_osc1(
-  .clk              (m_axi_osc1_aclk),   
-  .rst_n            (m_axi_osc1_aresetn), 
-  .s_axis_tdata     (s_axis_osc1_tdata), 
-  .s_axis_tvalid    (1'b1),
-  .event_ip_trig    (event_ip_trig),  
-  .event_ip_stop    (event_ip_stop),  
-  .event_ip_start   (event_ip_start), 
-  .event_ip_reset   (event_ip_reset),  
-  .event_op_trig    (osc1_event_op[0]),
-  .event_op_stop    (osc1_event_op[1]),
-  .event_op_start   (osc1_event_op[2]),
-  .event_op_reset   (osc1_event_op[3]),
-  .trig_ip          (trig_ip),
-  .trig_op          (osc1_trig_op),  
-  .ctl_rst          (),
-  .reg_addr         (osc1_reg_addr),   
-  .reg_wr_data      (osc1_reg_wr_data),
-  .reg_wr_we        (osc1_reg_wr_we),  
-  .reg_rd_data      (osc1_reg_rd_data),
-  .buf_sel_in       (buf_sel_ch2),
-  .buf_sel_out      (buf_sel_ch1),
-  .dma_intr         (osc1_dma_intr),
-  .m_axi_awaddr     (m_axi_osc1_awaddr), 
-  .m_axi_awlen      (m_axi_osc1_awlen),  
-  .m_axi_awsize     (m_axi_osc1_awsize), 
-  .m_axi_awburst    (m_axi_osc1_awburst),
-  .m_axi_awprot     (m_axi_osc1_awprot), 
-  .m_axi_awcache    (m_axi_osc1_awcache),
-  .m_axi_awvalid    (m_axi_osc1_awvalid),
-  .m_axi_awready    (m_axi_osc1_awready),
-  .m_axi_wdata      (m_axi_osc1_wdata),  
-  .m_axi_wstrb      (m_axi_osc1_wstrb),  
-  .m_axi_wlast      (m_axi_osc1_wlast),  
-  .m_axi_wvalid     (m_axi_osc1_wvalid), 
-  .m_axi_wready     (m_axi_osc1_wready), 
-  .m_axi_bresp      (m_axi_osc1_bresp),  
-  .m_axi_bvalid     (m_axi_osc1_bvalid), 
-  .m_axi_bready     (m_axi_osc1_bready));
-
-////////////////////////////////////////////////////////////
-// Name : Oscilloscope 2
-// 
-////////////////////////////////////////////////////////////     
-
-osc_top #(
-  .M_AXI_ADDR_BITS  (M_AXI_OSC1_ADDR_BITS),
-  .M_AXI_DATA_BITS  (M_AXI_OSC1_DATA_BITS),
-  .S_AXIS_DATA_BITS (16), 
-  .REG_ADDR_BITS    (REG_ADDR_BITS),  
-  .EVENT_SRC_NUM    (EVENT_SRC_NUM),
-  .TRIG_SRC_NUM     (TRIG_SRC_NUM),
-  .CTRL_ADDR        ('h50),
-  .CHAN_NUM         (2))
-  U_osc2(
-  .clk              (m_axi_osc2_aclk),   
-  .rst_n            (m_axi_osc2_aresetn), 
-  .s_axis_tdata     (s_axis_osc2_tdata), 
-  .s_axis_tvalid    (1'b1),
-  .event_ip_trig    (event_ip_trig),  
-  .event_ip_stop    (event_ip_stop),  
-  .event_ip_start   (event_ip_start), 
-  .event_ip_reset   (event_ip_reset),  
-  .event_op_trig    (osc2_event_op[0]),
-  .event_op_stop    (osc2_event_op[1]),
-  .event_op_start   (osc2_event_op[2]),
-  .event_op_reset   (osc2_event_op[3]),
-  .trig_ip          (trig_ip),
-  .trig_op          (osc2_trig_op),  
-  .ctl_rst          (),
-  .reg_addr         (osc2_reg_addr),   
-  .reg_wr_data      (osc2_reg_wr_data),
-  .reg_wr_we        (osc2_reg_wr_we),  
-  .reg_rd_data      (osc2_reg_rd_data),
-  .buf_sel_in       (buf_sel_ch1),
-  .buf_sel_out      (buf_sel_ch2),
-  .dma_intr         (osc2_dma_intr),
-  .m_axi_awaddr     (m_axi_osc2_awaddr), 
-  .m_axi_awlen      (m_axi_osc2_awlen),  
-  .m_axi_awsize     (m_axi_osc2_awsize), 
-  .m_axi_awburst    (m_axi_osc2_awburst),
-  .m_axi_awprot     (m_axi_osc2_awprot), 
-  .m_axi_awcache    (m_axi_osc2_awcache),
-  .m_axi_awvalid    (m_axi_osc2_awvalid),
-  .m_axi_awready    (m_axi_osc2_awready),
-  .m_axi_wdata      (m_axi_osc2_wdata),  
-  .m_axi_wstrb      (m_axi_osc2_wstrb),  
-  .m_axi_wlast      (m_axi_osc2_wlast),  
-  .m_axi_wvalid     (m_axi_osc2_wvalid), 
-  .m_axi_wready     (m_axi_osc2_wready), 
-  .m_axi_bresp      (m_axi_osc2_bresp),  
-  .m_axi_bvalid     (m_axi_osc2_bvalid), 
-  .m_axi_bready     (m_axi_osc2_bready));
-
-assign osc1_reg_addr    = reg_addr[REG_ADDR_BITS-1:0];
-assign osc1_reg_wr_data = reg_wr_data;
-
-always @(*)
-begin
-  osc1_reg_wr_we = 0;
-  
-  if ((reg_wr_we == 1) && (adr_is_ch1 || adr_is_setting)) begin
-    osc1_reg_wr_we = 1;
-  end
-end
-
-assign osc2_reg_addr    = reg_addr[REG_ADDR_BITS-1:0];
-assign osc2_reg_wr_data = reg_wr_data;
-
-always @(*)
-begin
-  osc2_reg_wr_we = 0;
-  
-  if ((reg_wr_we == 1) && (adr_is_ch2 || adr_is_setting)) begin
-    osc2_reg_wr_we = 1;
-  end
-end
-
-assign reg_rd_data = (adr_is_ch1 || adr_is_cntms_ch1 || adr_is_setting) ? osc1_reg_rd_data : osc2_reg_rd_data;
-        
-          
+`timescale 1ns / 1ps
+
+module rp_oscilloscope
+  #(parameter S_AXI_REG_ADDR_BITS   = 12,
+    parameter M_AXI_OSC1_ADDR_BITS  = 32,
+    parameter M_AXI_OSC1_DATA_BITS  = 64,
+    parameter M_AXI_OSC2_ADDR_BITS  = 32,
+    parameter M_AXI_OSC2_DATA_BITS  = 64,
+    parameter ADC_DATA_BITS         = 14,
+    parameter EVENT_SRC_NUM         = 7,
+    parameter TRIG_SRC_NUM          = 7)(    
+  input  wire                                   clk,
+  input  wire                                   rst_n,
+  output wire                                   intr,
+
+  //
+  input  wire [ADC_DATA_BITS-1:0]               adc_data_ch1,
+  input  wire [ADC_DATA_BITS-1:0]               adc_data_ch2,  
+  //
+  input  wire [EVENT_SRC_NUM-1:0]               event_ip_trig,
+  input  wire [EVENT_SRC_NUM-1:0]               event_ip_stop,
+  input  wire [EVENT_SRC_NUM-1:0]               event_ip_start,
+  input  wire [EVENT_SRC_NUM-1:0]               event_ip_reset,
+  input  wire [TRIG_SRC_NUM-1:0]                trig_ip,
+  //
+  output wire [3:0]                             osc1_event_op,    
+  output wire                                   osc1_trig_op,    
+  // 
+  output wire [3:0]                             osc2_event_op,      
+  output wire                                   osc2_trig_op,  
+  //    
+  input  wire                                   s_axi_reg_aclk,    
+  input  wire                                   s_axi_reg_aresetn,    
+  input  wire [S_AXI_REG_ADDR_BITS-1:0]         s_axi_reg_awaddr,     
+  input  wire [2:0]                             s_axi_reg_awprot,  
+  input  wire                                   s_axi_reg_awvalid,    
+  output wire                                   s_axi_reg_awready,                                   
+  input  wire [31:0]                            s_axi_reg_wdata,   
+  input  wire [3:0]                             s_axi_reg_wstrb,     
+  input  wire                                   s_axi_reg_wvalid,     
+  output wire                                   s_axi_reg_wready,     
+  output wire [1:0]                             s_axi_reg_bresp,       
+  output wire                                   s_axi_reg_bvalid,       
+  input  wire                                   s_axi_reg_bready,   
+  input  wire [S_AXI_REG_ADDR_BITS-1:0]         s_axi_reg_araddr,     
+  input  wire [2:0]                             s_axi_reg_arprot,  
+  input  wire                                   s_axi_reg_arvalid,    
+  output wire                                   s_axi_reg_arready,         
+  output wire [31:0]                            s_axi_reg_rdata, 
+  output wire [1:0]                             s_axi_reg_rresp,
+  output wire                                   s_axi_reg_rvalid,
+  input  wire                                   s_axi_reg_rready, 
+  
+  input  wire                                   m_axi_osc1_aclk,    
+  input  wire                                   m_axi_osc1_aresetn,     
+  output wire [(M_AXI_OSC1_ADDR_BITS-1):0]      m_axi_osc1_awaddr,    
+  output wire [7:0]                             m_axi_osc1_awlen,     
+  output wire [2:0]                             m_axi_osc1_awsize,    
+  output wire [1:0]                             m_axi_osc1_awburst,   
+  output wire [2:0]                             m_axi_osc1_awprot,    
+  output wire [3:0]                             m_axi_osc1_awcache,   
+  output wire                                   m_axi_osc1_awvalid,   
+  input  wire                                   m_axi_osc1_awready,   
+  output wire [M_AXI_OSC1_DATA_BITS-1:0]        m_axi_osc1_wdata,     
+  output wire [((M_AXI_OSC1_DATA_BITS/8)-1):0]  m_axi_osc1_wstrb,     
+  output wire                                   m_axi_osc1_wlast,     
+  output wire                                   m_axi_osc1_wvalid,    
+  input  wire                                   m_axi_osc1_wready,    
+  input  wire [1:0]                             m_axi_osc1_bresp,     
+  input  wire                                   m_axi_osc1_bvalid,    
+  output wire                                   m_axi_osc1_bready,   
+  //
+  input  wire                                   m_axi_osc2_aclk,    
+  input  wire                                   m_axi_osc2_aresetn,   
+  output wire [(M_AXI_OSC2_ADDR_BITS-1):0]      m_axi_osc2_awaddr,    
+  output wire [7:0]                             m_axi_osc2_awlen,     
+  output wire [2:0]                             m_axi_osc2_awsize,    
+  output wire [1:0]                             m_axi_osc2_awburst,   
+  output wire [2:0]                             m_axi_osc2_awprot,    
+  output wire [3:0]                             m_axi_osc2_awcache,   
+  output wire                                   m_axi_osc2_awvalid,   
+  input  wire                                   m_axi_osc2_awready,   
+  output wire [M_AXI_OSC2_DATA_BITS-1:0]        m_axi_osc2_wdata,     
+  output wire [((M_AXI_OSC2_DATA_BITS/8)-1):0]  m_axi_osc2_wstrb,     
+  output wire                                   m_axi_osc2_wlast,     
+  output wire                                   m_axi_osc2_wvalid,    
+  input  wire                                   m_axi_osc2_wready,    
+  input  wire [1:0]                             m_axi_osc2_bresp,     
+  input  wire                                   m_axi_osc2_bvalid,    
+  output wire                                   m_axi_osc2_bready   
+);
+
+////////////////////////////////////////////////////////////
+// Parameters
+////////////////////////////////////////////////////////////
+    
+localparam REG_ADDR_BITS  = 8;
+
+////////////////////////////////////////////////////////////
+// Signals
+////////////////////////////////////////////////////////////
+    
+wire                            reg_clk;
+wire                            reg_rst;
+wire [S_AXI_REG_ADDR_BITS-1:0]  reg_addr;
+wire                            reg_en;
+wire [3:0]                      reg_we;
+wire                            reg_wr_we;
+wire [31:0]                     reg_wr_data;    
+wire [31:0]                     reg_rd_data;
+
+wire [REG_ADDR_BITS-1:0]        osc1_reg_addr;
+reg                             osc1_reg_wr_we;
+wire [31:0]                     osc1_reg_wr_data;    
+wire [31:0]                     osc1_reg_rd_data;
+wire                            osc1_dma_intr;
+
+wire [REG_ADDR_BITS-1:0]        osc2_reg_addr;
+reg                             osc2_reg_wr_we;
+wire [31:0]                     osc2_reg_wr_data;    
+wire [31:0]                     osc2_reg_rd_data;
+wire                            osc2_dma_intr;
+
+reg  signed [16-1:0]            adc_data_ch1_signed;        
+reg  signed [16-1:0]            adc_data_ch2_signed;        
+
+wire signed [15:0]              s_axis_osc1_tdata;
+wire signed [15:0]              s_axis_osc2_tdata;
+
+wire                            adr_is_setting;
+wire                            adr_is_ch1, adr_is_ch2;
+wire                            adr_is_cal_ch1, adr_is_cal_ch2;
+wire                            adr_is_dma_ch1, adr_is_dma_ch2;
+wire                            adr_is_diag_ch1, adr_is_diag_ch2;
+wire                            adr_is_cntms_ch1, adr_is_cntms_ch2;
+wire                            buf_sel_ch1, buf_sel_ch2;
+
+wire                            adc_sign_ch1 = ~adc_data_ch1[ADC_DATA_BITS-1];
+wire                            adc_sign_ch2 = ~adc_data_ch2[ADC_DATA_BITS-1];
+
+always @(posedge clk)
+begin
+  adc_data_ch1_signed <= {adc_data_ch1[ADC_DATA_BITS-1], ~{adc_data_ch1[ADC_DATA_BITS-2:0],{(16-ADC_DATA_BITS){adc_sign_ch1}}}};  
+end
+
+assign s_axis_osc1_tdata = adc_data_ch1_signed;
+
+always @(posedge clk)
+begin
+  adc_data_ch2_signed <= {adc_data_ch2[ADC_DATA_BITS-1], ~{adc_data_ch2[ADC_DATA_BITS-2:0],{(16-ADC_DATA_BITS){adc_sign_ch2}}}}; 
+end
+
+assign s_axis_osc2_tdata = adc_data_ch2_signed;
+
+assign intr = osc1_dma_intr | osc2_dma_intr;
+
+`ifdef SIMULATION
+  assign reg_wr_we = reg_en & (reg_we == 4'h1);
+`else
+  assign reg_wr_we = reg_en & (reg_we == 4'hF);
+`endif //SIMULATION
+
+
+assign adr_is_setting = (reg_addr[REG_ADDR_BITS-1:0] <= 8'h58);
+
+assign adr_is_cal_ch1= (reg_addr[REG_ADDR_BITS-1:0] == 8'h74 || reg_addr[REG_ADDR_BITS-1:0] == 8'h78);
+assign adr_is_cal_ch2= (reg_addr[REG_ADDR_BITS-1:0] == 8'h7C || reg_addr[REG_ADDR_BITS-1:0] == 8'h80);
+
+assign adr_is_diag_ch1= (reg_addr[REG_ADDR_BITS-1:0] == 8'hA4 || reg_addr[REG_ADDR_BITS-1:0] == 8'hAC);
+assign adr_is_diag_ch2= (reg_addr[REG_ADDR_BITS-1:0] == 8'hA8 || reg_addr[REG_ADDR_BITS-1:0] == 8'h70);
+
+assign adr_is_dma_ch1= (reg_addr[REG_ADDR_BITS-1:0] == 8'h64 || reg_addr[REG_ADDR_BITS-1:0] == 8'h68);
+assign adr_is_dma_ch2= (reg_addr[REG_ADDR_BITS-1:0] == 8'h6C || reg_addr[REG_ADDR_BITS-1:0] == 8'h70);
+
+assign adr_is_cntms_ch1= (reg_addr[REG_ADDR_BITS-1:0] == 8'h5C || reg_addr[REG_ADDR_BITS-1:0] == 8'h60);
+assign adr_is_cntms_ch2= (reg_addr[REG_ADDR_BITS-1:0] == 8'h9C || reg_addr[REG_ADDR_BITS-1:0] == 8'hA0);
+
+assign adr_is_ch1     = (adr_is_dma_ch1 || adr_is_cal_ch1 || adr_is_diag_ch1);
+assign adr_is_ch2     = (adr_is_dma_ch2 || adr_is_cal_ch2 || adr_is_diag_ch1);
+
+////////////////////////////////////////////////////////////
+// Name : Register Control
+// 
+////////////////////////////////////////////////////////////   
+  
+reg_ctrl U_reg_ctrl(
+  .s_axi_aclk     (s_axi_reg_aclk),       
+  .s_axi_aresetn  (s_axi_reg_aresetn), 
+  .s_axi_awaddr   (s_axi_reg_awaddr),   
+  .s_axi_awprot   (s_axi_reg_awprot),   
+  .s_axi_awvalid  (s_axi_reg_awvalid), 
+  .s_axi_awready  (s_axi_reg_awready), 
+  .s_axi_wdata    (s_axi_reg_wdata),     
+  .s_axi_wstrb    (s_axi_reg_wstrb),     
+  .s_axi_wvalid   (s_axi_reg_wvalid),   
+  .s_axi_wready   (s_axi_reg_wready),   
+  .s_axi_bresp    (s_axi_reg_bresp),     
+  .s_axi_bvalid   (s_axi_reg_bvalid),   
+  .s_axi_bready   (s_axi_reg_bready),   
+  .s_axi_araddr   (s_axi_reg_araddr),   
+  .s_axi_arprot   (s_axi_reg_arprot),   
+  .s_axi_arvalid  (s_axi_reg_arvalid), 
+  .s_axi_arready  (s_axi_reg_arready), 
+  .s_axi_rdata    (s_axi_reg_rdata),     
+  .s_axi_rresp    (s_axi_reg_rresp),     
+  .s_axi_rvalid   (s_axi_reg_rvalid),   
+  .s_axi_rready   (s_axi_reg_rready),   
+  .bram_rst_a     (reg_rst),       
+  .bram_clk_a     (reg_clk),       
+  .bram_en_a      (reg_en),         
+  .bram_we_a      (reg_we),         
+  .bram_addr_a    (reg_addr),     
+  .bram_wrdata_a  (reg_wr_data), 
+  .bram_rddata_a  (reg_rd_data));    
+      
+////////////////////////////////////////////////////////////
+// Name : Oscilloscope 1
+// 
+////////////////////////////////////////////////////////////     
+
+osc_top #(
+  .M_AXI_ADDR_BITS  (M_AXI_OSC1_ADDR_BITS),
+  .M_AXI_DATA_BITS  (M_AXI_OSC1_DATA_BITS),
+  .S_AXIS_DATA_BITS (16), 
+  .REG_ADDR_BITS    (REG_ADDR_BITS),
+  .EVENT_SRC_NUM    (EVENT_SRC_NUM),
+  .TRIG_SRC_NUM     (TRIG_SRC_NUM),
+  .CTRL_ADDR        ('h50),
+  .CHAN_NUM         (1))
+  U_osc1(
+  .clk              (m_axi_osc1_aclk),   
+  .rst_n            (m_axi_osc1_aresetn), 
+  .s_axis_tdata     (s_axis_osc1_tdata), 
+  .s_axis_tvalid    (1'b1),
+  .event_ip_trig    (event_ip_trig),  
+  .event_ip_stop    (event_ip_stop),  
+  .event_ip_start   (event_ip_start), 
+  .event_ip_reset   (event_ip_reset),  
+  .event_op_trig    (osc1_event_op[0]),
+  .event_op_stop    (osc1_event_op[1]),
+  .event_op_start   (osc1_event_op[2]),
+  .event_op_reset   (osc1_event_op[3]),
+  .trig_ip          (trig_ip),
+  .trig_op          (osc1_trig_op),  
+  .ctl_rst          (),
+  .reg_addr         (osc1_reg_addr),   
+  .reg_wr_data      (osc1_reg_wr_data),
+  .reg_wr_we        (osc1_reg_wr_we),  
+  .reg_rd_data      (osc1_reg_rd_data),
+  .buf_sel_in       (buf_sel_ch2),
+  .buf_sel_out      (buf_sel_ch1),
+  .dma_intr         (osc1_dma_intr),
+  .m_axi_awaddr     (m_axi_osc1_awaddr), 
+  .m_axi_awlen      (m_axi_osc1_awlen),  
+  .m_axi_awsize     (m_axi_osc1_awsize), 
+  .m_axi_awburst    (m_axi_osc1_awburst),
+  .m_axi_awprot     (m_axi_osc1_awprot), 
+  .m_axi_awcache    (m_axi_osc1_awcache),
+  .m_axi_awvalid    (m_axi_osc1_awvalid),
+  .m_axi_awready    (m_axi_osc1_awready),
+  .m_axi_wdata      (m_axi_osc1_wdata),  
+  .m_axi_wstrb      (m_axi_osc1_wstrb),  
+  .m_axi_wlast      (m_axi_osc1_wlast),  
+  .m_axi_wvalid     (m_axi_osc1_wvalid), 
+  .m_axi_wready     (m_axi_osc1_wready), 
+  .m_axi_bresp      (m_axi_osc1_bresp),  
+  .m_axi_bvalid     (m_axi_osc1_bvalid), 
+  .m_axi_bready     (m_axi_osc1_bready));
+
+////////////////////////////////////////////////////////////
+// Name : Oscilloscope 2
+// 
+////////////////////////////////////////////////////////////     
+
+osc_top #(
+  .M_AXI_ADDR_BITS  (M_AXI_OSC1_ADDR_BITS),
+  .M_AXI_DATA_BITS  (M_AXI_OSC1_DATA_BITS),
+  .S_AXIS_DATA_BITS (16), 
+  .REG_ADDR_BITS    (REG_ADDR_BITS),  
+  .EVENT_SRC_NUM    (EVENT_SRC_NUM),
+  .TRIG_SRC_NUM     (TRIG_SRC_NUM),
+  .CTRL_ADDR        ('h50),
+  .CHAN_NUM         (2))
+  U_osc2(
+  .clk              (m_axi_osc2_aclk),   
+  .rst_n            (m_axi_osc2_aresetn), 
+  .s_axis_tdata     (s_axis_osc2_tdata), 
+  .s_axis_tvalid    (1'b1),
+  .event_ip_trig    (event_ip_trig),  
+  .event_ip_stop    (event_ip_stop),  
+  .event_ip_start   (event_ip_start), 
+  .event_ip_reset   (event_ip_reset),  
+  .event_op_trig    (osc2_event_op[0]),
+  .event_op_stop    (osc2_event_op[1]),
+  .event_op_start   (osc2_event_op[2]),
+  .event_op_reset   (osc2_event_op[3]),
+  .trig_ip          (trig_ip),
+  .trig_op          (osc2_trig_op),  
+  .ctl_rst          (),
+  .reg_addr         (osc2_reg_addr),   
+  .reg_wr_data      (osc2_reg_wr_data),
+  .reg_wr_we        (osc2_reg_wr_we),  
+  .reg_rd_data      (osc2_reg_rd_data),
+  .buf_sel_in       (buf_sel_ch1),
+  .buf_sel_out      (buf_sel_ch2),
+  .dma_intr         (osc2_dma_intr),
+  .m_axi_awaddr     (m_axi_osc2_awaddr), 
+  .m_axi_awlen      (m_axi_osc2_awlen),  
+  .m_axi_awsize     (m_axi_osc2_awsize), 
+  .m_axi_awburst    (m_axi_osc2_awburst),
+  .m_axi_awprot     (m_axi_osc2_awprot), 
+  .m_axi_awcache    (m_axi_osc2_awcache),
+  .m_axi_awvalid    (m_axi_osc2_awvalid),
+  .m_axi_awready    (m_axi_osc2_awready),
+  .m_axi_wdata      (m_axi_osc2_wdata),  
+  .m_axi_wstrb      (m_axi_osc2_wstrb),  
+  .m_axi_wlast      (m_axi_osc2_wlast),  
+  .m_axi_wvalid     (m_axi_osc2_wvalid), 
+  .m_axi_wready     (m_axi_osc2_wready), 
+  .m_axi_bresp      (m_axi_osc2_bresp),  
+  .m_axi_bvalid     (m_axi_osc2_bvalid), 
+  .m_axi_bready     (m_axi_osc2_bready));
+
+assign osc1_reg_addr    = reg_addr[REG_ADDR_BITS-1:0];
+assign osc1_reg_wr_data = reg_wr_data;
+
+always @(*)
+begin
+  osc1_reg_wr_we = 0;
+  
+  if ((reg_wr_we == 1) && (adr_is_ch1 || adr_is_setting)) begin
+    osc1_reg_wr_we = 1;
+  end
+end
+
+assign osc2_reg_addr    = reg_addr[REG_ADDR_BITS-1:0];
+assign osc2_reg_wr_data = reg_wr_data;
+
+always @(*)
+begin
+  osc2_reg_wr_we = 0;
+  
+  if ((reg_wr_we == 1) && (adr_is_ch2 || adr_is_setting)) begin
+    osc2_reg_wr_we = 1;
+  end
+end
+
+assign reg_rd_data = (adr_is_ch1 || adr_is_cntms_ch1 || adr_is_setting) ? osc1_reg_rd_data : osc2_reg_rd_data;
+        
+          
 endmodule
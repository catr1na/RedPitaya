################################################################################
# Vivado tcl script for building RedPitaya FPGA in non project mode
#
# Usage:
# vivado -mode batch -source red_pitaya_vivado_project_Z10.tcl -tclargs projectname
################################################################################

set prj_name [lindex $argv 0]
puts "Project name: $prj_name"
cd prj/$prj_name
#cd prj/$::argv 0

################################################################################
# define paths
################################################################################

set path_brd ../../brd
set path_rtl rtl
set path_ip  ip
<<<<<<< HEAD
set path_bd  .srcs/sources_1/bd/system/hdl
=======
set path_bd  project/redpitaya.srcs/sources_1/bd/system/hdl
>>>>>>> 5c3d737a
set path_sdc ../../sdc

################################################################################
# list board files
################################################################################

set_param board.repoPaths [list $path_brd]

################################################################################
# setup an in memory project
################################################################################

set part xc7z010clg400-1

create_project -part $part -force redpitaya ./project

################################################################################
# create PS BD (processing system block design)
################################################################################

# file was created from GUI using "write_bd_tcl -force ip/systemZ10.tcl"
# create PS BD
source                            $path_ip/systemZ10.tcl

# generate SDK files

generate_target all [get_files    system.bd]

################################################################################
# read files:
# 1. RTL design sources
# 2. IP database files
# 3. constraints
################################################################################

add_files                         ../../$path_rtl
add_files                         $path_rtl
add_files                         $path_bd

add_files -fileset constrs_1      $path_sdc/red_pitaya.xdc
################################################################################
# start gui
################################################################################

import_files -force

set_property top red_pitaya_top [current_fileset]
update_compile_order -fileset sources_1<|MERGE_RESOLUTION|>--- conflicted
+++ resolved
@@ -17,11 +17,7 @@
 set path_brd ../../brd
 set path_rtl rtl
 set path_ip  ip
-<<<<<<< HEAD
-set path_bd  .srcs/sources_1/bd/system/hdl
-=======
 set path_bd  project/redpitaya.srcs/sources_1/bd/system/hdl
->>>>>>> 5c3d737a
 set path_sdc ../../sdc
 
 ################################################################################
@@ -47,7 +43,6 @@
 source                            $path_ip/systemZ10.tcl
 
 # generate SDK files
-
 generate_target all [get_files    system.bd]
 
 ################################################################################
@@ -61,7 +56,9 @@
 add_files                         $path_rtl
 add_files                         $path_bd
 
+#add_files -fileset constrs_1      $path_sdc/red_pitaya.xdc
 add_files -fileset constrs_1      $path_sdc/red_pitaya.xdc
+
 ################################################################################
 # start gui
 ################################################################################
@@ -69,4 +66,5 @@
 import_files -force
 
 set_property top red_pitaya_top [current_fileset]
+
 update_compile_order -fileset sources_1
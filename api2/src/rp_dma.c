--- conflicted
+++ resolved
@@ -16,13 +16,9 @@
 
 #include "rp_dma.h"
 
-<<<<<<< HEAD
-#define RP_SGMNT_CNT 8
-#define RP_SGMNT_SIZE (128*1024)
-=======
+
 #define RP_SGMNT_CNT 8 // 240/RP_SGMNT_CNT must be int
 #define RP_SGMNT_SIZE (256*1025)
->>>>>>> 46b311e8
 
 int rp_DmaOpen(const char *dev, rp_handle_uio_t *handle)
 {

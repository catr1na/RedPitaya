#
# $Id: Makefile 1253 2014-02-23 21:09:06Z ales.bardorfer $
#
# Red Pitaya OS/Ecosystem main Makefile
#
# Red Pitaya operating system (OS) consists of the following components:
# 1. boot.bin
#    a) First stage bootloader (FSBL)
#    b) U-boot
#    c) Optional fpga.bit
# 2. Linux kernel
# 3. Linux devicetree
# 4. Ramdisk with root filesystem
#
# There are many inter-relations between these components. This Makefile is
# responsible to build those in a coordinated way and to package them within
# the target redpitaya-OS ZIP archive.
#
# TODO #1: Make up a new name for OS dir, as OS is building one level higher now. 

TMP = tmp

UBOOT_TAG = xilinx-v2015.2
LINUX_TAG = xilinx-v2015.2.01
DTREE_TAG = xilinx-v2015.2.01
BUILDROOT_TAG = 2015.5

UBOOT_DIR = $(TMP)/u-boot-xlnx-$(UBOOT_TAG)
LINUX_DIR = $(TMP)/linux-xlnx-$(LINUX_TAG)
DTREE_DIR = $(TMP)/device-tree-xlnx-$(DTREE_TAG)
BUILDROOT_DIR = $(TMP)/buildroot-$(BUILDROOT_TAG)

UBOOT_TAR = $(TMP)/u-boot-xlnx-$(UBOOT_TAG).tar.gz
LINUX_TAR = $(TMP)/linux-xlnx-$(LINUX_TAG).tar.gz
DTREE_TAR = $(TMP)/device-tree-xlnx-$(DTREE_TAG).tar.gz
BUILDROOT_TAR = $(TMP)/buildroot-$(BUILDROOT_TAG).tar.gz

# it is possible to use an alternative download location (local) by setting environment variables
UBOOT_URL ?= https://github.com/Xilinx/u-boot-xlnx/archive/$(UBOOT_TAG).tar.gz
LINUX_URL ?= https://github.com/Xilinx/linux-xlnx/archive/$(LINUX_TAG).tar.gz
DTREE_URL ?= https://github.com/Xilinx/device-tree-xlnx/archive/$(DTREE_TAG).tar.gz
BUILDROOT_URL ?= http://buildroot.uclibc.org/downloads/buildroot-$(BUILDROOT_TAG).tar.gz

UBOOT_GIT ?= https://github.com/Xilinx/u-boot-xlnx.git
LINUX_GIT ?= https://github.com/Xilinx/linux-xlnx.git
DTREE_GIT ?= https://github.com/Xilinx/device-tree-xlnx.git
BUILDROOT_GIT ?= http://git.buildroot.net/git/buildroot.git

ifeq ($(CROSS_COMPILE),arm-xilinx-linux-gnueabi-)
SYSROOT=$(PWD)/OS/buildroot/buildroot-2014.02/output/host/usr/arm-buildroot-linux-gnueabi/sysroot
LINUX_CFLAGS = "-O2 -mtune=cortex-a9 -mfpu=neon -mfloat-abi=soft"
UBOOT_CFLAGS = "-O2 -mtune=cortex-a9 -mfpu=neon -mfloat-abi=soft"
else
SYSROOT=$(PWD)/OS/buildroot/buildroot-2014.02/output/host/usr/arm-buildroot-linux-gnueabihf/sysroot
LINUX_CFLAGS = "-O2 -mtune=cortex-a9 -mfpu=neon -mfloat-abi=hard"
UBOOT_CFLAGS = "-O2 -mtune=cortex-a9 -mfpu=neon -mfloat-abi=hard"
endif

################################################################################
#
################################################################################

INSTALL_DIR=build
TARGET=target
NAME=ecosystem

# directories
FPGA_DIR        = fpga

NGINX_DIR       = Bazaar/nginx
IDGEN_DIR       = Bazaar/tools/idgen
MONITOR_DIR     = Test/monitor
GENERATE_DIR    = Test/generate
ACQUIRE_DIR     = Test/acquire
CALIB_DIR       = Test/calib
CALIBRATE_DIR   = Test/calibrate
DISCOVERY_DIR   = OS/discovery
ECOSYSTEM_DIR   = Applications/ecosystem
SCPI_SERVER_DIR = scpi-server/
LIBRP_DIR       = api-mockup/rpbase
LIBRPAPP_DIR    = api-mockup/rpApplications
SDK_DIR         = SDK/
EXAMPLES_COMMUNICATION_DIR=Examples/Communication/C
URAMDISK_DIR    = OS/buildroot

# targets
FPGA            = $(FPGA_DIR)/out/red_pitaya.bit
FSBL            = $(FPGA_DIR)/sdk/fsbl/executable.elf
MEMTEST         = $(FPGA_DIR)/sdk/dram_test/executable.elf
DTS             = $(FPGA_DIR)/sdk/dts/system.dts
DEVICETREE      = $(TMP)/devicetree.dtb
UBOOT           = $(TMP)/u-boot.elf
LINUX           = $(TMP)/uImage
BOOT            = $(TMP)/boot.bin
TESTBOOT        = $(TMP)/testboot.bin

NGINX           = $(INSTALL_DIR)/sbin/nginx
IDGEN           = $(INSTALL_DIR)/sbin/idgen
MONITOR         = $(INSTALL_DIR)/bin/monitor
GENERATE        = $(INSTALL_DIR)/bin/generate
ACQUIRE         = $(INSTALL_DIR)/bin/acquire
CALIB           = $(INSTALL_DIR)/bin/calib
CALIBRATE       = $(INSTALL_DIR)/bin/calibrateApp2
DISCOVERY       = $(INSTALL_DIR)/sbin/discovery
ECOSYSTEM       = $(INSTALL_DIR)/www/apps/info/info.json
SCPI_SERVER     = $(INSTALL_DIR)/bin/scpi-server
LIBRP           = $(INSTALL_DIR)/lib/librp.so
LIBRPAPP        = $(INSTALL_DIR)/lib/librpapp.so
GDBSERVER       = $(INSTALL_DIR)/bin/gdbserver
LIBREDPITAYA    = shared/libredpitaya/libredpitaya.a

ENVTOOLS_CFG    = $(INSTALL_DIR)/etc/fw_env.config

UBOOT_SCRIPT_BUILDROOT = patches/u-boot.script.buildroot
UBOOT_SCRIPT_DEBIAN    = patches/u-boot.script.debian
UBOOT_SCRIPT           = $(INSTALL_DIR)/u-boot.scr

URAMDISK               = $(INSTALL_DIR)/uramdisk.image.gz


APP_SCOPE_DIR   = Applications/scope-new
APP_SCOPE       = $(INSTALL_DIR)/www/apps/scope-new

APP_SPECTRUM_DIR = Applications/spectrum-new
APP_SPECTRUM     = $(INSTALL_DIR)/www/apps/spectrum

APPS_FREE 	 = apps-free
APPS_FREE_DIR    = apps-free/

################################################################################
# Versioning system
################################################################################

BUILD_NUMBER ?= 0
REVISION ?= devbuild
VER := $(shell cat $(ECOSYSTEM_DIR)/info/info.json | grep version | sed -e 's/.*:\ *\"//' | sed -e 's/-.*//')
GIT_BRANCH ?= master
BRANCH_NAME = $(shell echo origin/single_fpga | sed -e 's/.*\///')
VERSION = $(VER)-$(BUILD_NUMBER)-$(REVISION)
export BUILD_NUMBER
export REVISION
export VERSION

define GREET_MSG
##############################################################################
#                                                                            # 
#                                                                            #
# Red Pitaya GNU/Linux/Ecosystem.                     
# Version: $(VER)                                     
# Branch: $(BRANCH_NAME)                              
# Build: $(BUILD_NUMBER)                              
# Commit: $(GIT_COMMIT)                               
#                                                                            #
#                                                                            #
##############################################################################
endef
export GREET_MSG

################################################################################
# tarball
################################################################################

all: zip

$(TMP):
	mkdir -p $@

$(TARGET): $(BOOT) $(TESTBOOT) $(UBOOT_SCRIPT) $(DEVICETREE) $(LINUX) $(URAMDISK) $(IDGEN) $(NGINX) \
	   $(MONITOR) $(GENERATE) $(ACQUIRE) $(CALIB) $(DISCOVERY) $(ECOSYSTEM) \
	   $(SCPI_SERVER) $(LIBRP) $(LIBRPAPP) $(GDBSERVER) $(APP_SCOPE) $(APP_SPECTRUM) sdk rp_communication apps_free
<<<<<<< HEAD
	mkdir -p               $(TARGET)
=======

	mkdir $(TARGET)
>>>>>>> be66aa41
	cp $(BOOT)             $(TARGET)
	cp $(TESTBOOT)         $(TARGET)
	cp $(DEVICETREE)       $(TARGET)
	cp $(LINUX)            $(TARGET)
	# copy FPGA bitstream images and decompress them
	mkdir -p               $(TARGET)/fpga
	cp fpga/archive/*.xz   $(TARGET)/fpga
	cd $(TARGET)/fpga; xz -df *.xz
	#
	cp -r $(INSTALL_DIR)/* $(TARGET)
	cp -r OS/filesystem/*  $(TARGET)
	@echo "$$GREET_MSG" > $(TARGET)/version.txt

zip: $(TARGET) $(SDK)
	cd $(TARGET); zip -r ../$(NAME)-$(VERSION)-$(BRANCH_NAME).zip *

################################################################################
# FPGA build provides: $(FSBL), $(FPGA), $(DEVICETREE).
################################################################################

$(FPGA): $(DTREE_DIR)
	make -C $(FPGA_DIR)

$(FSBL): $(FPGA)

$(MEMTEST): $(FPGA)

################################################################################
# U-Boot build provides: $(UBOOT)
################################################################################

$(UBOOT_TAR):
	mkdir -p $(@D)
	curl -L $(UBOOT_URL) -o $@

$(UBOOT_DIR): $(UBOOT_TAR)
	mkdir -p $@
	tar -zxf $< --strip-components=1 --directory=$@
	patch -d $@ -p 1 < patches/u-boot-xlnx-$(UBOOT_TAG).patch

$(UBOOT): $(UBOOT_DIR)
	mkdir -p $(@D)
	make -C $< arch=ARM zynq_red_pitaya_defconfig
	make -C $< arch=ARM CFLAGS=$(UBOOT_CFLAGS) all
	cp $</u-boot $@

$(UBOOT_SCRIPT): $(INSTALL_DIR) $(UBOOT_DIR) $(UBOOT_SCRIPT_BUILDROOT) $(UBOOT_SCRIPT_DEBIAN)
	$(UBOOT_DIR)/tools/mkimage -A ARM -O linux -T script -C none -a 0 -e 0 -n "boot Buildroot" -d $(UBOOT_SCRIPT_BUILDROOT) $@.buildroot
	$(UBOOT_DIR)/tools/mkimage -A ARM -O linux -T script -C none -a 0 -e 0 -n "boot Debian"    -d $(UBOOT_SCRIPT_DEBIAN)    $@.debian
	cp $@.buildroot $@

$(ENVTOOLS_CFG): $(UBOOT_DIR)
	mkdir -p $(INSTALL_DIR)/etc/
	cp $</tools/env/fw_env.config $(INSTALL_DIR)/etc

################################################################################
# Linux build provides: $(LINUX)
################################################################################

$(LINUX_TAR):
	mkdir -p $(@D)
	curl -L $(LINUX_URL) -o $@

$(LINUX_DIR): $(LINUX_TAR)
	mkdir -p $@
	tar -zxf $< --strip-components=1 --directory=$@
	patch -d $@ -p 1 < patches/linux-xlnx-$(LINUX_TAG).patch
	cp patches/linux-lantiq.c $@/drivers/net/phy/lantiq.c

$(LINUX): $(LINUX_DIR)
	make -C $< mrproper
	make -C $< ARCH=arm xilinx_zynq_defconfig
	make -C $< ARCH=arm CFLAGS=$(LINUX_CFLAGS) -j $(shell grep -c ^processor /proc/cpuinfo) UIMAGE_LOADADDR=0x8000 uImage
	cp $</arch/arm/boot/uImage $@

################################################################################
# device tree processing
# TODO: here separate device trees should be provided for Ubuntu and buildroot
################################################################################

$(DTREE_TAR):
	mkdir -p $(@D)
	curl -L $(DTREE_URL) -o $@

$(DTREE_DIR): $(DTREE_TAR)
	mkdir -p $@
	tar -zxf $< --strip-components=1 --directory=$@

$(DEVICETREE): $(DTREE_DIR) $(LINUX) $(FPGA) $(DTS)
	cp $(DTS) $(TMP)/devicetree.dts
	patch $(TMP)/devicetree.dts patches/devicetree.patch
	$(LINUX_DIR)/scripts/dtc/dtc -I dts -O dtb -o $(DEVICETREE) -i $(FPGA_DIR)/sdk/dts/ $(TMP)/devicetree.dts

################################################################################
# boot file generator
################################################################################

$(BOOT): $(FSBL) $(FPGA) $(UBOOT)
	@echo img:{[bootloader] $(FSBL) $(FPGA) $(UBOOT) } > boot.bif
	bootgen -image boot.bif -w -o i $@

$(TESTBOOT): $(MEMTEST) $(FPGA) $(UBOOT)
	@echo img:{[bootloader] $(MEMTEST) $(FPGA) } > testboot.bif
	bootgen -image testboot.bif -w -o i $@

################################################################################
# root file system
################################################################################

$(INSTALL_DIR):
	mkdir $(INSTALL_DIR)

$(URAMDISK): $(INSTALL_DIR)
	$(MAKE) -C $(URAMDISK_DIR)
	$(MAKE) -C $(URAMDISK_DIR) install INSTALL_DIR=$(abspath $(INSTALL_DIR))

################################################################################
# API libraries
################################################################################

$(LIBREDPITAYA):
	$(MAKE) -C shared

$(LIBRP):
	$(MAKE) -C $(LIBRP_DIR)
	$(MAKE) -C $(LIBRP_DIR) install INSTALL_DIR=$(abspath $(INSTALL_DIR))

$(LIBRPAPP):
	$(MAKE) -C $(LIBRPAPP_DIR)
	$(MAKE) -C $(LIBRPAPP_DIR) install INSTALL_DIR=$(abspath $(INSTALL_DIR))

################################################################################
# Red Pitaya ecosystem
################################################################################

WEBSOCKETPP_TAG = 0.5.0
LUANGINX_TAG    = v0.8.7
NGINX_TAG       = 1.5.3

WEBSOCKETPP_URL = https://github.com/zaphoyd/websocketpp/archive/$(WEBSOCKETPP_TAG).tar.gz
CRYPTOPP_URL    = http://www.cryptopp.com/cryptopp562.zip
LIBJSON_URL     = http://sourceforge.net/projects/libjson/files/libjson_7.6.1.zip
LUANGINX_URL    = https://codeload.github.com/openresty/lua-nginx-module/tar.gz/$(LUANGINX_TAG)
NGINX_URL       = http://nginx.org/download/nginx-$(NGINX_TAG).tar.gz

WEBSOCKETPP_TAR = $(TMP)/websocketpp-$(WEBSOCKETPP_TAG).tar.gz
CRYPTOPP_TAR    = $(TMP)/cryptopp562.zip
LIBJSON_TAR     = $(TMP)/libjson_7.6.1.zip
LUANGINX_TAR    = $(TMP)/lua-nginx-module-$(LUANGINX_TAG).tr.gz
NGINX_TAR       = $(TMP)/nginx-$(NGINX_TAG).tar.gz

WEBSOCKETPP_DIR = Bazaar/nginx/ngx_ext_modules/ws_server/websocketpp
CRYPTOPP_DIR    = Bazaar/tools/cryptopp
LIBJSON_DIR     = Bazaar/tools/libjson
LUANGINX_DIR    = Bazaar/nginx/ngx_ext_modules/lua-nginx-module
NGINX_SRC_DIR   = Bazaar/nginx/nginx-1.5.3
BOOST_DIR       = Bazaar/nginx/ngx_ext_modules/ws_server/boost

$(WEBSOCKETPP_TAR):
	mkdir -p $(@D)
	curl -L $(WEBSOCKETPP_URL) -o $@

$(WEBSOCKETPP_DIR): $(WEBSOCKETPP_TAR)
	mkdir -p $@
	tar -xzf $< --strip-components=1 --directory=$@

$(CRYPTOPP_TAR):
	mkdir -p $(@D)
	curl -L $(CRYPTOPP_URL) -o $@

$(CRYPTOPP_DIR): $(CRYPTOPP_TAR)
	mkdir -p $@
	unzip $< -d $@
	patch -d $@ -p1 < patches/cryptopp.patch

$(LIBJSON_TAR):
	mkdir -p $(@D)
	curl -L $(LIBJSON_URL) -o $@

$(LIBJSON_DIR): $(LIBJSON_TAR)
	mkdir -p $@
	unzip $< -d $(@D)
	patch -d $@ -p1 < patches/libjson.patch

$(LUANGINX_TAR):
	mkdir -p $(@D)
	curl -L $(LUANGINX_URL) -o $@

$(LUANGINX_DIR): $(LUANGINX_TAR)
	mkdir -p $@
	tar -xzf $< --strip-components=1 --directory=$@
	patch -d $@ -p1 < patches/lua-nginx-module.patch

$(NGINX_TAR):
	mkdir -p $(@D)
	curl -L $(NGINX_URL) -o $@

$(NGINX_SRC_DIR): $(NGINX_TAR)
	mkdir -p $@
	tar -xzf $< --strip-components=1 --directory=$@
	patch -d $@ -p1 < patches/nginx.patch

$(BOOST_DIR): $(URAMDISK)
	ln -sf ../../../../OS/buildroot/buildroot-2014.02/output/build/boost-1.55.0 $@

$(NGINX): $(URAMDISK) $(LIBREDPITAYA) $(WEBSOCKETPP_DIR) $(CRYPTOPP_DIR) $(LIBJSON_DIR) $(LUANGINX_DIR) $(NGINX_SRC_DIR) $(BOOST_DIR)
	$(MAKE) -C $(NGINX_DIR) SYSROOT=$(SYSROOT)
	$(MAKE) -C $(NGINX_DIR) install DESTDIR=$(abspath $(INSTALL_DIR))

$(IDGEN): $(NGINX)
	$(MAKE) -C $(IDGEN_DIR)
	$(MAKE) -C $(IDGEN_DIR) install DESTDIR=$(abspath $(INSTALL_DIR))
	
################################################################################
# Red Pitaya tools
################################################################################

$(MONITOR):
	$(MAKE) -C $(MONITOR_DIR)
	$(MAKE) -C $(MONITOR_DIR) install INSTALL_DIR=$(abspath $(INSTALL_DIR))

$(GENERATE):
	$(MAKE) -C $(GENERATE_DIR)
	$(MAKE) -C $(GENERATE_DIR) install INSTALL_DIR=$(abspath $(INSTALL_DIR))

$(ACQUIRE):
	$(MAKE) -C $(ACQUIRE_DIR)
	$(MAKE) -C $(ACQUIRE_DIR) install INSTALL_DIR=$(abspath $(INSTALL_DIR))

$(CALIB):
	$(MAKE) -C $(CALIB_DIR)
	$(MAKE) -C $(CALIB_DIR) install INSTALL_DIR=$(abspath $(INSTALL_DIR))

$(CALIBRATE): $(LIBRP)
	$(MAKE) -C $(CALIBRATE_DIR)
	$(MAKE) -C $(CALIBRATE_DIR) install INSTALL_DIR=$(abspath $(INSTALL_DIR))


$(DISCOVERY): $(URAMDISK) $(LIBREDPITAYA)
	$(MAKE) -C $(DISCOVERY_DIR)
	$(MAKE) -C $(DISCOVERY_DIR) install INSTALL_DIR=$(abspath $(INSTALL_DIR))

$(SCPI_SERVER): $(LIBRP) $(LIBRPAPP)
	$(MAKE) -C $(SCPI_SERVER_DIR)
	$(MAKE) -C $(SCPI_SERVER_DIR) install INSTALL_DIR=$(abspath $(INSTALL_DIR))

################################################################################
# Red Pitaya applications
################################################################################

$(ECOSYSTEM):
	$(MAKE) -C $(ECOSYSTEM_DIR) install INSTALL_DIR=$(abspath $(INSTALL_DIR))

$(APP_SCOPE): $(LIBRP) $(LIBRPAPP) $(NGINX)
	$(MAKE) -C $(APP_SCOPE_DIR)
	$(MAKE) -C $(APP_SCOPE_DIR) install INSTALL_DIR=$(abspath $(INSTALL_DIR))

$(APP_SPECTRUM): $(LIBRP) $(LIBRPAPP) $(NGINX)
	$(MAKE) -C $(APP_SPECTRUM_DIR)
	$(MAKE) -C $(APP_SPECTRUM_DIR) install INSTALL_DIR=$(abspath $(INSTALL_DIR))

# Gdb server for remote debugging
# TODO: This is a temporary solution
$(GDBSERVER):
	cp Test/gdb-server/gdbserver $(abspath $(INSTALL_DIR))/bin

sdk:
	$(MAKE) -C $(SDK_DIR) clean include

sdkPub:
	$(MAKE) -C $(SDK_DIR) zip

rp_communication:
	make -C $(EXAMPLES_COMMUNICATION_DIR)

apps_free:
	$(MAKE) -C $(APPS_FREE_DIR) all
	$(MAKE) -C $(APPS_FREE_DIR) install 

clean:
	make -C $(LINUX_DIR) clean
	make -C $(FPGA_DIR) clean
	make -C $(UBOOT_DIR) clean
	make -C shared clean
	# todo, remove downloaded libraries and symlinks
	rm -rf Bazaar/tools/cryptopp
	make -C $(NGINX_DIR) clean
	make -C $(MONITOR_DIR) clean
	make -C $(GENERATE_DIR) clean
	make -C $(ACQUIRE_DIR) clean
	make -C $(CALIB_DIR) clean
	make -C $(DISCOVERY_DIR) clean
	make -C $(SCPI_SERVER_DIR) clean
	make -C $(LIBRP_DIR)    clean
	make -C $(LIBRPAPP_DIR) clean
	make -C $(SDK_DIR) clean
	make -C $(EXAMPLES_COMMUNICATION_DIR) clean
	make -C $(OLD_APPS_DIR) clean
	rm $(BUILD) -rf
	rm $(TARGET) -rf
	$(RM) $(NAME)*.zip<|MERGE_RESOLUTION|>--- conflicted
+++ resolved
@@ -143,15 +143,11 @@
 
 define GREET_MSG
 ##############################################################################
-#                                                                            # 
-#                                                                            #
 # Red Pitaya GNU/Linux/Ecosystem.                     
 # Version: $(VER)                                     
 # Branch: $(BRANCH_NAME)                              
 # Build: $(BUILD_NUMBER)                              
 # Commit: $(GIT_COMMIT)                               
-#                                                                            #
-#                                                                            #
 ##############################################################################
 endef
 export GREET_MSG
@@ -168,12 +164,7 @@
 $(TARGET): $(BOOT) $(TESTBOOT) $(UBOOT_SCRIPT) $(DEVICETREE) $(LINUX) $(URAMDISK) $(IDGEN) $(NGINX) \
 	   $(MONITOR) $(GENERATE) $(ACQUIRE) $(CALIB) $(DISCOVERY) $(ECOSYSTEM) \
 	   $(SCPI_SERVER) $(LIBRP) $(LIBRPAPP) $(GDBSERVER) $(APP_SCOPE) $(APP_SPECTRUM) sdk rp_communication apps_free
-<<<<<<< HEAD
 	mkdir -p               $(TARGET)
-=======
-
-	mkdir $(TARGET)
->>>>>>> be66aa41
 	cp $(BOOT)             $(TARGET)
 	cp $(TESTBOOT)         $(TARGET)
 	cp $(DEVICETREE)       $(TARGET)

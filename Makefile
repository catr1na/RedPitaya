#
# $Id: Makefile 1253 2014-02-23 21:09:06Z ales.bardorfer $
#
# Red Pitaya OS/Ecosystem main Makefile
#
# Red Pitaya operating system (OS) consists of the following components:
# 1. boot.bin
#    a) First stage bootloader (FSBL)
#    b) U-boot
#    c) Optional fpga.bit
# 2. Linux kernel
# 3. Linux devicetree
# 4. Ramdisk with root filesystem
#
# There are many inter-relations between these components. This Makefile is
# responsible to build those in a coordinated way and to package them within
# the target redpitaya-OS ZIP archive.
#
# TODO #1: Make up a new name for OS dir, as OS is building one level higher now.

CROSS_COMPILE?=arm-xilinx-linux-gnueabi-

TMP = tmp

UBOOT_TAG = xilinx-v2015.1
LINUX_TAG = xilinx-v2015.1
DTREE_TAG = xilinx-v2015.1
BUILDROOT_TAG = 2015.5

UBOOT_DIR = $(TMP)/u-boot-xlnx-$(UBOOT_TAG)
LINUX_DIR = $(TMP)/linux-xlnx-$(LINUX_TAG)
DTREE_DIR = $(TMP)/device-tree-xlnx-$(DTREE_TAG)
BUILDROOT_DIR = $(TMP)/buildroot-$(BUILDROOT_TAG)

UBOOT_TAR = $(TMP)/u-boot-xlnx-$(UBOOT_TAG).tar.gz
LINUX_TAR = $(TMP)/linux-xlnx-$(LINUX_TAG).tar.gz
DTREE_TAR = $(TMP)/device-tree-xlnx-$(DTREE_TAG).tar.gz
BUILDROOT_TAR = $(TMP)/buildroot-$(BUILDROOT_TAG).tar.gz

# it is possible to use an alternative download location (local) by setting environment variables
UBOOT_URL ?= https://github.com/Xilinx/u-boot-xlnx/archive/$(UBOOT_TAG).tar.gz
LINUX_URL ?= https://github.com/Xilinx/linux-xlnx/archive/$(LINUX_TAG).tar.gz
DTREE_URL ?= https://github.com/Xilinx/device-tree-xlnx/archive/$(DTREE_TAG).tar.gz
BUILDROOT_URL ?= http://buildroot.uclibc.org/downloads/buildroot-$(BUILDROOT_TAG).tar.gz

UBOOT_GIT ?= https://github.com/Xilinx/u-boot-xlnx.git
LINUX_GIT ?= https://github.com/Xilinx/linux-xlnx.git
DTREE_GIT ?= https://github.com/Xilinx/device-tree-xlnx.git
BUILDROOT_GIT ?= http://git.buildroot.net/git/buildroot.git

LINUX_CFLAGS = "-O2 -mtune=cortex-a9 -mfpu=neon -mfloat-abi=softfp"
UBOOT_CFLAGS = "-O2 -mtune=cortex-a9 -mfpu=neon -mfloat-abi=softfp"
ARMHF_CFLAGS = "-O2 -mtune=cortex-a9 -mfpu=neon -mfloat-abi=hard"

################################################################################
#
################################################################################

# TODO, using Linux kernel 3.18 (Xilinx version 2015.1), it should be possible to use overlayfs
INSTALL_DIR=build
TARGET=target
NAME=ecosystem

# directories
FPGA_DIR        = fpga

NGINX_DIR       = Bazaar/nginx
IDGEN_DIR       = Bazaar/tools/idgen
MONITOR_DIR     = Test/monitor
GENERATE_DIR    = Test/generate
ACQUIRE_DIR     = Test/acquire
CALIB_DIR       = Test/calib
DISCOVERY_DIR   = OS/discovery
ECOSYSTEM_DIR   = Applications/ecosystem
SCPI_SERVER_DIR = scpi-server/
LIBRP_DIR       = api-mockup/rpbase
LIBRPAPP_DIR    = api-mockup/rpApplications
SDK_DIR         = SDK/
EXAMPLES_COMMUNICATION_DIR=Examples/Communication/C
URAMDISK_DIR    = OS/buildroot

# targets
FPGA            = $(FPGA_DIR)/out/red_pitaya.bit
FSBL            = $(FPGA_DIR)/sdk/fsbl/executable.elf
MEMTEST         = $(FPGA_DIR)/sdk/memtest/executable.elf
DTS             = $(FPGA_DIR)/sdk/dts/system.dts
DEVICETREE      = $(TMP)/devicetree.dtb
UBOOT           = $(TMP)/u-boot.elf
LINUX           = $(TMP)/uImage
BOOT            = $(TMP)/boot.bin
TESTBOOT        = $(TMP)/testboot.bin

NGINX           = $(INSTALL_DIR)/sbin/nginx
IDGEN           = $(INSTALL_DIR)/sbin/idgen
MONITOR         = $(INSTALL_DIR)/bin/monitor
GENERATE        = $(INSTALL_DIR)/bin/generate
ACQUIRE         = $(INSTALL_DIR)/bin/acquire
CALIB           = $(INSTALL_DIR)/bin/calib
DISCOVERY       = $(INSTALL_DIR)/sbin/discovery
ECOSYSTEM       = $(INSTALL_DIR)/www/apps/info/info.json
SCPI_SERVER     = $(INSTALL_DIR)/bin/scpi-server
LIBRP           = $(INSTALL_DIR)/lib/librp.so
LIBRPAPP        = $(INSTALL_DIR)/lib/librpapp.so
GDBSERVER       = $(INSTALL_DIR)/bin/gdbserver
LIBREDPITAYA    = shared/libredpitaya/libredpitaya.a

ENVTOOLS_CFG    = $(INSTALL_DIR)/etc/fw_env.config

UBOOT_SCRIPT_BUILDROOT = patches/u-boot.script.buildroot
UBOOT_SCRIPT_DEBIAN    = patches/u-boot.script.debian
UBOOT_SCRIPT           = $(INSTALL_DIR)/u-boot.scr

URAMDISK        = $(INSTALL_DIR)/uramdisk.image.gz


APP_SCOPE_DIR   = Applications/scope
APP_SCOPE       = $(INSTALL_DIR)/www/apps/scope

APP_SPECTRUM_DIR = Applications/spectrum-new
APP_SPECTRUM     = $(INSTALL_DIR)/www/apps/spectrum

# Versioning system
################################################################################

BUILD_NUMBER ?= 0
REVISION ?= devbuild
VER := $(shell cat $(ECOSYSTEM_DIR)/info/info.json | grep version | sed -e 's/.*:\ *\"//' | sed -e 's/-.*//')
VERSION = $(VER)-$(BUILD_NUMBER)
export BUILD_NUMBER
export REVISION
export VERSION

################################################################################
# external sources
################################################################################

all: zip

$(TARGET): $(BOOT) $(TESTBOOT) $(UBOOT_SCRIPT) $(DEVICETREE) $(LINUX) $(URAMDISK) $(NGINX) $(IDGEN) $(MONITOR) $(GENERATE) $(ACQUIRE) $(CALIB) $(DISCOVERY) $(ECOSYSTEM) $(SCPI_SERVER) $(LIBRP) $(LIBRPAPP) $(GDBSERVER) $(APP_SCOPE) $(APP_SPECTRUM) sdk rp_communication
	mkdir $(TARGET)
	cp $(BOOT)             $(TARGET)
	cp $(TESTBOOT)         $(TARGET)
	cp $(DEVICETREE)       $(TARGET)
	cp $(LINUX)            $(TARGET)
	cp -r $(INSTALL_DIR)/* $(TARGET)
	cp -r OS/filesystem/*  $(TARGET)
	echo "Red Pitaya GNU/Linux/Ecosystem version $(VERSION)" > $(TARGET)/version.txt

################################################################################
# FPGA build provides: $(FSBL), $(FPGA), $(DEVICETREE).
################################################################################

$(FPGA): $(DTREE_DIR)
	make -C $(FPGA_DIR)

$(FSBL): $(FPGA)

$(MEMTEST): $(FPGA)

################################################################################
# U-Boot build provides: $(UBOOT)
################################################################################

$(UBOOT_TAR):
	mkdir -p $(@D)
	curl -L $(UBOOT_URL) -o $@

$(UBOOT_DIR): $(UBOOT_TAR)
	mkdir -p $@
	tar -zxf $< --strip-components=1 --directory=$@
	patch -d $@ -p 1 < patches/u-boot-xlnx-$(UBOOT_TAG).patch

$(UBOOT): $(UBOOT_DIR)
	mkdir -p $(@D)
	make -C $< arch=ARM zynq_red_pitaya_defconfig
<<<<<<< HEAD
	make -C $< arch=ARM CFLAGS=$(UBOOT_CFLAGS) CROSS_COMPILE=$(CROSS_COMPILE) all
=======
	make -C $< arch=ARM CFLAGS=$(UBOOT_CFLAGS) all
>>>>>>> 4659887f
	cp $</u-boot $@

$(UBOOT_SCRIPT): $(INSTALL_DIR) $(UBOOT_DIR) $(UBOOT_SCRIPT_BUILDROOT) $(UBOOT_SCRIPT_DEBIAN)
	$(UBOOT_DIR)/tools/mkimage -A ARM -O linux -T script -C none -a 0 -e 0 -n "boot Buildroot" -d $(UBOOT_SCRIPT_BUILDROOT) $@.buildroot
	$(UBOOT_DIR)/tools/mkimage -A ARM -O linux -T script -C none -a 0 -e 0 -n "boot Debian"    -d $(UBOOT_SCRIPT_DEBIAN)    $@.debian
	cp $@.buildroot $@

$(ENVTOOLS_CFG): $(UBOOT_DIR)
	mkdir -p $(INSTALL_DIR)/etc/
	cp $</tools/env/fw_env.config $(INSTALL_DIR)/etc

################################################################################
# Linux build provides: $(LINUX)
################################################################################

$(LINUX_TAR):
	mkdir -p $(@D)
	curl -L $(LINUX_URL) -o $@

$(LINUX_DIR): $(LINUX_TAR)
	mkdir -p $@
	tar -zxf $< --strip-components=1 --directory=$@
	patch -d $@ -p 1 < patches/linux-xlnx-$(LINUX_TAG).patch
	cp patches/linux-lantiq.c $@/drivers/net/phy/lantiq.c

$(LINUX): $(LINUX_DIR)
	make -C $< mrproper
	make -C $< ARCH=arm xilinx_zynq_defconfig
<<<<<<< HEAD
	make -C $< ARCH=arm CFLAGS=$(LINUX_CFLAGS) \
	  -j $(shell grep -c ^processor /proc/cpuinfo) \
	  CROSS_COMPILE=$(CROSS_COMPILE) UIMAGE_LOADADDR=0x8000 uImage
=======
	make -C $< ARCH=arm CFLAGS=$(LINUX_CFLAGS) -j $(shell grep -c ^processor /proc/cpuinfo) UIMAGE_LOADADDR=0x8000 uImage
>>>>>>> 4659887f
	cp $</arch/arm/boot/uImage $@

################################################################################
# device tree processing
# TODO: here separate device trees should be provided for Ubuntu and buildroot
################################################################################

$(DTREE_TAR):
	mkdir -p $(@D)
	curl -L $(DTREE_URL) -o $@

$(DTREE_DIR): $(DTREE_TAR)
	mkdir -p $@
	tar -zxf $< --strip-components=1 --directory=$@

$(DEVICETREE): $(DTREE_DIR) $(LINUX) $(FPGA) $(DTS)
	cp $(DTS) $(TMP)/devicetree.dts
	patch $(TMP)/devicetree.dts patches/devicetree.patch
	$(LINUX_DIR)/scripts/dtc/dtc -I dts -O dtb -o $(DEVICETREE) -i $(FPGA_DIR)/sdk/dts/ $(TMP)/devicetree.dts

################################################################################
# boot file generator
################################################################################

$(BOOT): $(FSBL) $(FPGA) $(UBOOT)
	@echo img:{[bootloader] $(FSBL) $(FPGA) $(UBOOT) } > boot.bif
	bootgen -image boot.bif -w -o i $@

$(TESTBOOT): $(MEMTEST) $(FPGA) $(UBOOT)
	@echo img:{[bootloader] $(MEMTEST) $(FPGA) $(UBOOT) } > testboot.bif
	bootgen -image testboot.bif -w -o i $@

################################################################################
# root file system
################################################################################

$(INSTALL_DIR):
	mkdir $(INSTALL_DIR)

$(URAMDISK): $(INSTALL_DIR)
	$(MAKE) -C $(URAMDISK_DIR)
	$(MAKE) -C $(URAMDISK_DIR) install INSTALL_DIR=$(abspath $(INSTALL_DIR))

################################################################################
# debian image
################################################################################

################################################################################
# Red Pitaya ecosystem
################################################################################

$(LIBREDPITAYA):
<<<<<<< HEAD
	$(MAKE) -C shared CROSS_COMPILE=$(CROSS_COMPILE)
=======
	$(MAKE) -C shared
>>>>>>> 4659887f

$(NGINX): $(URAMDISK) $(LIBREDPITAYA) $(URAMDISK)
	# boost library
	ln -sf ../../../../OS/buildroot/buildroot-2014.02/output/build/boost-1.55.0 Bazaar/nginx/ngx_ext_modules/ws_server/boost
	# websocket++ library
	wget -nc https://github.com/zaphoyd/websocketpp/archive/0.5.0.tar.gz
	tar -xzf 0.5.0.tar.gz -C Bazaar/nginx/ngx_ext_modules/ws_server
	ln -sf websocketpp-0.5.0 Bazaar/nginx/ngx_ext_modules/ws_server/websocketpp
	# crypto++ library
	wget -nc http://www.cryptopp.com/cryptopp562.zip
	mkdir -p Bazaar/tools/cryptopp
	unzip cryptopp562.zip -d Bazaar/tools/cryptopp
	patch -d Bazaar/tools/cryptopp -p1 < patches/cryptopp.patch
	# JSON library
	wget -nc http://sourceforge.net/projects/libjson/files/libjson_7.6.1.zip
	unzip libjson_7.6.1.zip -d Bazaar/tools/
	patch -d Bazaar/tools/libjson -p1 < patches/libjson.patch
	unzip libjson_7.6.1.zip -d Bazaar/nginx/ngx_ext_modules/ws_server/
	patch -d Bazaar/nginx/ngx_ext_modules/ws_server/libjson -p1 < patches/libjson.patch
	# Nginx LUA module
	wget -nc https://codeload.github.com/openresty/lua-nginx-module/tar.gz/v0.8.7
	tar -xzf v0.8.7 -C Bazaar/nginx/ngx_ext_modules
	ln -sf lua-nginx-module-0.8.7 Bazaar/nginx/ngx_ext_modules/lua-nginx-module
	patch -d Bazaar/nginx/ngx_ext_modules/lua-nginx-module -p1 < patches/lua-nginx-module.patch
	# Nginx sources
	wget -nc http://nginx.org/download/nginx-1.5.3.tar.gz
	tar -xzf nginx-1.5.3.tar.gz -C Bazaar/nginx/
	patch -d Bazaar/nginx/nginx-1.5.3 -p1 < patches/nginx.patch
	# do something
<<<<<<< HEAD
	$(MAKE) -C $(NGINX_DIR) CROSS_COMPILE=$(CROSS_COMPILE)
	$(MAKE) -C $(NGINX_DIR) install DESTDIR=$(abspath $(INSTALL_DIR))

$(IDGEN):
	$(MAKE) -C $(IDGEN_DIR) CROSS_COMPILE=$(CROSS_COMPILE)
	$(MAKE) -C $(IDGEN_DIR) install DESTDIR=$(abspath $(INSTALL_DIR))
	
$(MONITOR):
	$(MAKE) -C $(MONITOR_DIR) CROSS_COMPILE=$(CROSS_COMPILE)
	$(MAKE) -C $(MONITOR_DIR) install INSTALL_DIR=$(abspath $(INSTALL_DIR))

$(GENERATE):
	$(MAKE) -C $(GENERATE_DIR) CROSS_COMPILE=$(CROSS_COMPILE)
	$(MAKE) -C $(GENERATE_DIR) install INSTALL_DIR=$(abspath $(INSTALL_DIR))

$(ACQUIRE):
	$(MAKE) -C $(ACQUIRE_DIR) CROSS_COMPILE=$(CROSS_COMPILE)
	$(MAKE) -C $(ACQUIRE_DIR) install INSTALL_DIR=$(abspath $(INSTALL_DIR))

$(CALIB):
	$(MAKE) -C $(CALIB_DIR) CROSS_COMPILE=$(CROSS_COMPILE)
	$(MAKE) -C $(CALIB_DIR) install INSTALL_DIR=$(abspath $(INSTALL_DIR))

$(DISCOVERY): $(URAMDISK) $(LIBREDPITAYA)
	$(MAKE) -C $(DISCOVERY_DIR) CROSS_COMPILE=$(CROSS_COMPILE)
=======
	$(MAKE) -C $(NGINX_DIR)
	$(MAKE) -C $(NGINX_DIR) install DESTDIR=$(abspath $(INSTALL_DIR))

$(IDGEN):
	$(MAKE) -C $(IDGEN_DIR)
	$(MAKE) -C $(IDGEN_DIR) install DESTDIR=$(abspath $(INSTALL_DIR))
	
$(MONITOR):
	$(MAKE) -C $(MONITOR_DIR)
	$(MAKE) -C $(MONITOR_DIR) install INSTALL_DIR=$(abspath $(INSTALL_DIR))

$(GENERATE):
	$(MAKE) -C $(GENERATE_DIR)
	$(MAKE) -C $(GENERATE_DIR) install INSTALL_DIR=$(abspath $(INSTALL_DIR))

$(ACQUIRE):
	$(MAKE) -C $(ACQUIRE_DIR)
	$(MAKE) -C $(ACQUIRE_DIR) install INSTALL_DIR=$(abspath $(INSTALL_DIR))

$(CALIB):
	$(MAKE) -C $(CALIB_DIR)
	$(MAKE) -C $(CALIB_DIR) install INSTALL_DIR=$(abspath $(INSTALL_DIR))

$(DISCOVERY): $(URAMDISK) $(LIBREDPITAYA)
	$(MAKE) -C $(DISCOVERY_DIR)
>>>>>>> 4659887f
	$(MAKE) -C $(DISCOVERY_DIR) install INSTALL_DIR=$(abspath $(INSTALL_DIR))

$(ECOSYSTEM):
	$(MAKE) -C $(ECOSYSTEM_DIR) install INSTALL_DIR=$(abspath $(INSTALL_DIR))

$(SCPI_SERVER): $(LIBRP) $(LIBRPAPP)
<<<<<<< HEAD
	$(MAKE) -C $(SCPI_SERVER_DIR) CROSS_COMPILE=$(CROSS_COMPILE)
	$(MAKE) -C $(SCPI_SERVER_DIR) install INSTALL_DIR=$(abspath $(INSTALL_DIR))

$(LIBRP):
	$(MAKE) -C $(LIBRP_DIR) CROSS_COMPILE=$(CROSS_COMPILE)
	$(MAKE) -C $(LIBRP_DIR) install INSTALL_DIR=$(abspath $(INSTALL_DIR))

$(LIBRPAPP):
	$(MAKE) -C $(LIBRPAPP_DIR) CROSS_COMPILE=$(CROSS_COMPILE)
	$(MAKE) -C $(LIBRPAPP_DIR) install INSTALL_DIR=$(abspath $(INSTALL_DIR))

$(APP_SCOPE): $(LIBRP) $(LIBRPAPP) $(NGINX)
	$(MAKE) -C $(APP_SCOPE_DIR) CROSS_COMPILE=$(CROSS_COMPILE)
	$(MAKE) -C $(APP_SCOPE_DIR) install INSTALL_DIR=$(abspath $(INSTALL_DIR))

$(APP_SPECTRUM): $(LIBRP) $(LIBRPAPP) $(NGINX)
	$(MAKE) -C $(APP_SPECTRUM_DIR) CROSS_COMPILE=$(CROSS_COMPILE)
=======
	$(MAKE) -C $(SCPI_SERVER_DIR)
	$(MAKE) -C $(SCPI_SERVER_DIR) install INSTALL_DIR=$(abspath $(INSTALL_DIR))

$(LIBRP):
	$(MAKE) -C $(LIBRP_DIR)
	$(MAKE) -C $(LIBRP_DIR) install INSTALL_DIR=$(abspath $(INSTALL_DIR))

$(LIBRPAPP):
	$(MAKE) -C $(LIBRPAPP_DIR)
	$(MAKE) -C $(LIBRPAPP_DIR) install INSTALL_DIR=$(abspath $(INSTALL_DIR))

$(APP_SCOPE): $(LIBRP) $(LIBRPAPP) $(NGINX)
	$(MAKE) -C $(APP_SCOPE_DIR)
	$(MAKE) -C $(APP_SCOPE_DIR) install INSTALL_DIR=$(abspath $(INSTALL_DIR))

$(APP_SPECTRUM): $(LIBRP) $(LIBRPAPP) $(NGINX)
	$(MAKE) -C $(APP_SPECTRUM_DIR)
>>>>>>> 4659887f
	$(MAKE) -C $(APP_SPECTRUM_DIR) install INSTALL_DIR=$(abspath $(INSTALL_DIR))

# Gdb server for remote debugging
# TODO: This is a temporary solution
$(GDBSERVER):
	cp Test/gdb-server/gdbserver $(abspath $(INSTALL_DIR))/bin

sdk:
	$(MAKE) -C $(SDK_DIR) clean include

sdkPub:
	$(MAKE) -C $(SDK_DIR) zip

rp_communication:
<<<<<<< HEAD
	make -C $(EXAMPLES_COMMUNICATION_DIR) CROSS_COMPILE=$(CROSS_COMPILE)
=======
	make -C $(EXAMPLES_COMMUNICATION_DIR)
>>>>>>> 4659887f

zip: $(TARGET) $(SDK)
	cd $(TARGET); zip -r ../$(NAME)-$(VER)-$(BUILD_NUMBER)-$(REVISION).zip *

clean:
	make -C $(LINUX_DIR) clean
	make -C $(FPGA_DIR) clean
	make -C $(UBOOT_DIR) clean
	make -C shared clean
	# todo, remove downloaded libraries and symlinks
	rm -rf Bazaar/tools/cryptopp
	make -C $(NGINX_DIR) clean
	make -C $(MONITOR_DIR) clean
	make -C $(GENERATE_DIR) clean
	make -C $(ACQUIRE_DIR) clean
	make -C $(CALIB_DIR) clean
	make -C $(DISCOVERY_DIR) clean
	make -C $(SCPI_SERVER_DIR) clean
	make -C $(LIBRP_DIR)    clean
	make -C $(LIBRPAPP_DIR) clean
	make -C $(SDK_DIR) clean
	make -C $(EXAMPLES_COMMUNICATION_DIR) clean
	rm $(BUILD) -rf
	rm $(TARGET) -rf
	$(RM) $(NAME)*.zip<|MERGE_RESOLUTION|>--- conflicted
+++ resolved
@@ -173,11 +173,7 @@
 $(UBOOT): $(UBOOT_DIR)
 	mkdir -p $(@D)
 	make -C $< arch=ARM zynq_red_pitaya_defconfig
-<<<<<<< HEAD
-	make -C $< arch=ARM CFLAGS=$(UBOOT_CFLAGS) CROSS_COMPILE=$(CROSS_COMPILE) all
-=======
 	make -C $< arch=ARM CFLAGS=$(UBOOT_CFLAGS) all
->>>>>>> 4659887f
 	cp $</u-boot $@
 
 $(UBOOT_SCRIPT): $(INSTALL_DIR) $(UBOOT_DIR) $(UBOOT_SCRIPT_BUILDROOT) $(UBOOT_SCRIPT_DEBIAN)
@@ -206,13 +202,7 @@
 $(LINUX): $(LINUX_DIR)
 	make -C $< mrproper
 	make -C $< ARCH=arm xilinx_zynq_defconfig
-<<<<<<< HEAD
-	make -C $< ARCH=arm CFLAGS=$(LINUX_CFLAGS) \
-	  -j $(shell grep -c ^processor /proc/cpuinfo) \
-	  CROSS_COMPILE=$(CROSS_COMPILE) UIMAGE_LOADADDR=0x8000 uImage
-=======
 	make -C $< ARCH=arm CFLAGS=$(LINUX_CFLAGS) -j $(shell grep -c ^processor /proc/cpuinfo) UIMAGE_LOADADDR=0x8000 uImage
->>>>>>> 4659887f
 	cp $</arch/arm/boot/uImage $@
 
 ################################################################################
@@ -265,11 +255,7 @@
 ################################################################################
 
 $(LIBREDPITAYA):
-<<<<<<< HEAD
-	$(MAKE) -C shared CROSS_COMPILE=$(CROSS_COMPILE)
-=======
 	$(MAKE) -C shared
->>>>>>> 4659887f
 
 $(NGINX): $(URAMDISK) $(LIBREDPITAYA) $(URAMDISK)
 	# boost library
@@ -299,33 +285,6 @@
 	tar -xzf nginx-1.5.3.tar.gz -C Bazaar/nginx/
 	patch -d Bazaar/nginx/nginx-1.5.3 -p1 < patches/nginx.patch
 	# do something
-<<<<<<< HEAD
-	$(MAKE) -C $(NGINX_DIR) CROSS_COMPILE=$(CROSS_COMPILE)
-	$(MAKE) -C $(NGINX_DIR) install DESTDIR=$(abspath $(INSTALL_DIR))
-
-$(IDGEN):
-	$(MAKE) -C $(IDGEN_DIR) CROSS_COMPILE=$(CROSS_COMPILE)
-	$(MAKE) -C $(IDGEN_DIR) install DESTDIR=$(abspath $(INSTALL_DIR))
-	
-$(MONITOR):
-	$(MAKE) -C $(MONITOR_DIR) CROSS_COMPILE=$(CROSS_COMPILE)
-	$(MAKE) -C $(MONITOR_DIR) install INSTALL_DIR=$(abspath $(INSTALL_DIR))
-
-$(GENERATE):
-	$(MAKE) -C $(GENERATE_DIR) CROSS_COMPILE=$(CROSS_COMPILE)
-	$(MAKE) -C $(GENERATE_DIR) install INSTALL_DIR=$(abspath $(INSTALL_DIR))
-
-$(ACQUIRE):
-	$(MAKE) -C $(ACQUIRE_DIR) CROSS_COMPILE=$(CROSS_COMPILE)
-	$(MAKE) -C $(ACQUIRE_DIR) install INSTALL_DIR=$(abspath $(INSTALL_DIR))
-
-$(CALIB):
-	$(MAKE) -C $(CALIB_DIR) CROSS_COMPILE=$(CROSS_COMPILE)
-	$(MAKE) -C $(CALIB_DIR) install INSTALL_DIR=$(abspath $(INSTALL_DIR))
-
-$(DISCOVERY): $(URAMDISK) $(LIBREDPITAYA)
-	$(MAKE) -C $(DISCOVERY_DIR) CROSS_COMPILE=$(CROSS_COMPILE)
-=======
 	$(MAKE) -C $(NGINX_DIR)
 	$(MAKE) -C $(NGINX_DIR) install DESTDIR=$(abspath $(INSTALL_DIR))
 
@@ -351,32 +310,12 @@
 
 $(DISCOVERY): $(URAMDISK) $(LIBREDPITAYA)
 	$(MAKE) -C $(DISCOVERY_DIR)
->>>>>>> 4659887f
 	$(MAKE) -C $(DISCOVERY_DIR) install INSTALL_DIR=$(abspath $(INSTALL_DIR))
 
 $(ECOSYSTEM):
 	$(MAKE) -C $(ECOSYSTEM_DIR) install INSTALL_DIR=$(abspath $(INSTALL_DIR))
 
 $(SCPI_SERVER): $(LIBRP) $(LIBRPAPP)
-<<<<<<< HEAD
-	$(MAKE) -C $(SCPI_SERVER_DIR) CROSS_COMPILE=$(CROSS_COMPILE)
-	$(MAKE) -C $(SCPI_SERVER_DIR) install INSTALL_DIR=$(abspath $(INSTALL_DIR))
-
-$(LIBRP):
-	$(MAKE) -C $(LIBRP_DIR) CROSS_COMPILE=$(CROSS_COMPILE)
-	$(MAKE) -C $(LIBRP_DIR) install INSTALL_DIR=$(abspath $(INSTALL_DIR))
-
-$(LIBRPAPP):
-	$(MAKE) -C $(LIBRPAPP_DIR) CROSS_COMPILE=$(CROSS_COMPILE)
-	$(MAKE) -C $(LIBRPAPP_DIR) install INSTALL_DIR=$(abspath $(INSTALL_DIR))
-
-$(APP_SCOPE): $(LIBRP) $(LIBRPAPP) $(NGINX)
-	$(MAKE) -C $(APP_SCOPE_DIR) CROSS_COMPILE=$(CROSS_COMPILE)
-	$(MAKE) -C $(APP_SCOPE_DIR) install INSTALL_DIR=$(abspath $(INSTALL_DIR))
-
-$(APP_SPECTRUM): $(LIBRP) $(LIBRPAPP) $(NGINX)
-	$(MAKE) -C $(APP_SPECTRUM_DIR) CROSS_COMPILE=$(CROSS_COMPILE)
-=======
 	$(MAKE) -C $(SCPI_SERVER_DIR)
 	$(MAKE) -C $(SCPI_SERVER_DIR) install INSTALL_DIR=$(abspath $(INSTALL_DIR))
 
@@ -394,7 +333,6 @@
 
 $(APP_SPECTRUM): $(LIBRP) $(LIBRPAPP) $(NGINX)
 	$(MAKE) -C $(APP_SPECTRUM_DIR)
->>>>>>> 4659887f
 	$(MAKE) -C $(APP_SPECTRUM_DIR) install INSTALL_DIR=$(abspath $(INSTALL_DIR))
 
 # Gdb server for remote debugging
@@ -409,11 +347,7 @@
 	$(MAKE) -C $(SDK_DIR) zip
 
 rp_communication:
-<<<<<<< HEAD
-	make -C $(EXAMPLES_COMMUNICATION_DIR) CROSS_COMPILE=$(CROSS_COMPILE)
-=======
 	make -C $(EXAMPLES_COMMUNICATION_DIR)
->>>>>>> 4659887f
 
 zip: $(TARGET) $(SDK)
 	cd $(TARGET); zip -r ../$(NAME)-$(VER)-$(BUILD_NUMBER)-$(REVISION).zip *

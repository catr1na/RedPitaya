--- conflicted
+++ resolved
@@ -91,7 +91,6 @@
 EXAMPLES_COMMUNICATION_DIR=Examples/Communication/C
 URAMDISK_DIR    = OS/buildroot
 
-<<<<<<< HEAD
 # targets
 FPGA            = $(FPGA_DIR)/out/red_pitaya.bit
 FSBL            = $(FPGA_DIR)/sdk/fsbl/executable.elf
@@ -127,37 +126,8 @@
 URAMDISK               = $(INSTALL_DIR)/uramdisk.image.gz
 
 
-APP_SCOPE_DIR   = Applications/scope-new
-APP_SCOPE       = $(INSTALL_DIR)/www/apps/scope-new
-=======
-LINUX=$(BUILD)/uImage
-DEVICETREE=$(BUILD)/devicetree.dtb
-UBOOT=$(BUILD)/u-boot.elf
-FPGA=$(BUILD)/fpga.bit
-FSBL=$(BUILD)/fsbl.elf
-BOOT=$(BUILD)/boot.bin
-TESTBOOT=testboot.bin
-MEMTEST=$(BUILD)/memtest.elf
-URAMDISK=$(BUILD)/uramdisk.image.gz
-
-LIBREDPITAYA=shared/libredpitaya/libredpitaya.a
-
-NGINX       = $(INSTALL_DIR)/sbin/nginx
-IDGEN       = $(INSTALL_DIR)/sbin/idgen
-MONITOR     = $(INSTALL_DIR)/bin/monitor
-GENERATE    = $(INSTALL_DIR)/bin/generate
-ACQUIRE     = $(INSTALL_DIR)/bin/acquire
-CALIB       = $(INSTALL_DIR)/bin/calib
-DISCOVERY   = $(INSTALL_DIR)/sbin/discovery
-ECOSYSTEM   = $(INSTALL_DIR)/www/apps/info/info.json
-SCPI_SERVER = $(INSTALL_DIR)/bin/scpi-server
-LIBRP       = $(INSTALL_DIR)/lib/librp.so
-LIBRPAPP    = $(INSTALL_DIR)/lib/librpapp.so
-GDBSERVER   = $(INSTALL_DIR)/bin/gdbserver
-
-APP_SCOPE_DIR = Applications/scopegenpro
-APP_SCOPE     = $(INSTALL_DIR)/www/apps/scopegenpro
->>>>>>> 4460a638
+APP_SCOPE_DIR   = Applications/scopegenpro
+APP_SCOPE       = $(INSTALL_DIR)/www/apps/scopegenpro
 
 APP_SPECTRUM_DIR = Applications/spectrumpro
 APP_SPECTRUM     = $(INSTALL_DIR)/www/apps/spectrumpro

////////////////////////////////////////////////////////////////////////////////
// Module: LA trigger detection
// Authors: Matej Oblak, Iztok Jeras
// (c) Red Pitaya  http://www.redpitaya.com
////////////////////////////////////////////////////////////////////////////////

module la_trigger #(
  int unsigned DN = 1,
  type DT = logic [8-1:0]  // sti.dat type
)(
  // control
  input  logic          ctl_rst,  // synchronous reset
  // configuration
  input  DT             cfg_cmp_msk,  // comparator mask
  input  DT             cfg_cmp_val,  // comparator value
  input  DT             cfg_edg_pos,  // edge positive
  input  DT             cfg_edg_neg,  // edge negative
  // output triggers
  output logic [DN-1:0] sts_trg,
  // stream input/output
  axi4_stream_if.d  sti,
  axi4_stream_if.s  sto
);

DT    [DN-0:0] dat;

logic [DN-1:0] sts_cmp;
logic [DN-1:0] sts_edg;

generate
for (genvar i=0; i<DN; i++) begin: for_dn

// comparator
assign sts_cmp [i] = (sti.TDATA[i] & cfg_cmp_msk) == (cfg_cmp_val & cfg_cmp_msk);
// edge detection
assign sts_edg [i] = |(cfg_edg_pos & (~dat[i] &  dat[i+1]))
                   | |(cfg_edg_neg & ( dat[i] & ~dat[i+1]));

end: for_dn
endgenerate

// data chain for checking edges
<<<<<<< HEAD
always_ff @(posedge str.ACLK)
if (str.transf)  dat [0] <= str.TDATA [DN-1];
=======
always_ff @(posedge sti.ACLK)
if (sti.transf)  dat [0] <= sti.TDATA [DN-1];
>>>>>>> c2f215d8

assign dat [DN:1] = sti.TDATA;

<<<<<<< HEAD
always_ff @(posedge str.ACLK)
if (~str.ARESETn) begin
=======
always_ff @(posedge sti.ACLK)
if (~sti.ARESETn) begin
>>>>>>> c2f215d8
  sts_trg <= '0;
end else begin
  if (ctl_rst) begin
    sts_trg <= '0;
  end if (sti.transf) begin
    sts_trg <= sti.TKEEP & sts_cmp & sts_edg;
  end
end

// align data with trigger edge
axi4_stream_reg align_reg(.sti (sti), .sto (sto));

endmodule: la_trigger<|MERGE_RESOLUTION|>--- conflicted
+++ resolved
@@ -40,23 +40,13 @@
 endgenerate
 
 // data chain for checking edges
-<<<<<<< HEAD
-always_ff @(posedge str.ACLK)
-if (str.transf)  dat [0] <= str.TDATA [DN-1];
-=======
 always_ff @(posedge sti.ACLK)
 if (sti.transf)  dat [0] <= sti.TDATA [DN-1];
->>>>>>> c2f215d8
 
 assign dat [DN:1] = sti.TDATA;
 
-<<<<<<< HEAD
-always_ff @(posedge str.ACLK)
-if (~str.ARESETn) begin
-=======
 always_ff @(posedge sti.ACLK)
 if (~sti.ARESETn) begin
->>>>>>> c2f215d8
   sts_trg <= '0;
 end else begin
   if (ctl_rst) begin

        location /check_inet {
            add_header 'Access-Control-Allow-Origin' '*';
            add_header 'Access-Control-Allow-Credentials' 'true';
            add_header 'Access-Control-Allow-Methods' 'GET, POST, OPTIONS';
            add_header 'Access-Control-Allow-Headers' 'DNT,X-Mx-ReqToken,Keep-Alive,User-Agent,X-Requested-With,If-Modified-Since,Cache-Control,Content-Type';

            default_type application/json;

            content_by_lua_file /opt/redpitaya/www/conf/lua/online.lua;
        }

###############################################################################
# eth0
###############################################################################

        location /get_eth0_status {
            add_header 'Access-Control-Allow-Origin' '*';
            add_header 'Access-Control-Allow-Credentials' 'true';
            add_header 'Access-Control-Allow-Methods' 'GET, POST, OPTIONS';
            add_header 'Access-Control-Allow-Headers' 'DNT,X-Mx-ReqToken,Keep-Alive,User-Agent,X-Requested-With,If-Modified-Since,Cache-Control,Content-Type';
            
            default_type application/json;

            content_by_lua '
                local f = io.popen("ip addr list eth0") 
                local content = f:read("*all") 
                f:close() 
                ngx.say(content.."gateway 100.101.102.103") 
            ';
        }

        location /set_eth0 {
            add_header 'Access-Control-Allow-Origin' '*';
            add_header 'Access-Control-Allow-Credentials' 'true';
            add_header 'Access-Control-Allow-Methods' 'GET, POST, OPTIONS';
            add_header 'Access-Control-Allow-Headers' 'DNT,X-Mx-ReqToken,Keep-Alive,User-Agent,X-Requested-With,If-Modified-Since,Cache-Control,Content-Type';
            
            default_type application/json;

            content_by_lua '
                local args = ngx.req.get_uri_args()
                local address   = args.address   or 0
                local dhcp      = args.dhcp      or 0
                local gateway   = args.gateway   or 0
                local broadcast = args.broadcast or 0
                local dns       = args.dns       or 0

                local network =          "[Match]\\n"
                      network = network.."Name=eth0\\n"
                      network = network.."[Network]\\n"
                      network = network.."LinkLocalAddressing=yes\\n"
                      network = network.."DHCP="..dhcp.."\\n"
                if address then
                      network = network.."Address="..address.."\\n"
                end
                if gateway then
                      network = network.."Gateway="..gateway.."\\n"
                end
                if dns then
                      network = network.."DNS="..dns.."\\n"
                end
                      network = network.."IPForward=yes\\n"
                      network = network.."IPMasquerade=yes\\n"
                      network = network.."[Network]\\n"
                if broadcast then
                      network = network.."Broadcast="..brdaddr.."\\n"
                end

<<<<<<< HEAD
=======

>>>>>>> eed3ff0d
                os.execute("rw")
                local f = io.open("/etc/systemd/network/wired.network", "w")
                f:write(network)
                f:close()

                os.execute("systemctl restart systemd-networkd.service")
                os.execute("ro")
            ';
        }
###############################################################################
# wlan0 client
###############################################################################

        location /check_dongle {
            add_header 'Access-Control-Allow-Origin' '*';
            add_header 'Access-Control-Allow-Credentials' 'true';
            add_header 'Access-Control-Allow-Methods' 'GET, POST, OPTIONS';
            add_header 'Access-Control-Allow-Headers' 'DNT,X-Mx-ReqToken,Keep-Alive,User-Agent,X-Requested-With,If-Modified-Since,Cache-Control,Content-Type';

            default_type application/json;

            content_by_lua '
                local fh = io.popen("ip addr show wlan0wext")
                local line = fh:read("*all")
                if line == nil then
                    ngx.say("Fail")
                else
                    if line:find("link") ~= nil then
                        ngx.say("OK")
                    else
                        ngx.say("Fail")
                    end
                end
                fh:close()
            ';
        }

        location /get_wnet_list {
            add_header 'Access-Control-Allow-Origin' '*';
            add_header 'Access-Control-Allow-Credentials' 'true';
            add_header 'Access-Control-Allow-Methods' 'GET, POST, OPTIONS';
            add_header 'Access-Control-Allow-Headers' 'DNT,X-Mx-ReqToken,Keep-Alive,User-Agent,X-Requested-With,If-Modified-Since,Cache-Control,Content-Type';

            default_type application/json;

            content_by_lua '
                local f = io.popen("iwlist wlan0wext scan")
                local content = f:read("*all")
                f:close()
                ngx.say(content)
            ';
        }

        location /connect_wifi {
            add_header 'Access-Control-Allow-Origin' '*';
            add_header 'Access-Control-Allow-Credentials' 'true';
            add_header 'Access-Control-Allow-Methods' 'GET, POST, OPTIONS';
            add_header 'Access-Control-Allow-Headers' 'DNT,X-Mx-ReqToken,Keep-Alive,User-Agent,X-Requested-With,If-Modified-Since,Cache-Control,Content-Type';

            default_type application/json;

            content_by_lua '
                local args     = ngx.req.get_uri_args()
                local essid    = args.essid    or 0
                local password = args.password or 0
                os.execute("rw")
                os.execute("wpa_passphrase "..essid.." "..password.." > /opt/redpitaya/wpa_supplicant.conf")
                os.execute("ro")
                os.execute("systemctl restart wpa_supplicant_wext@wlan0wext.service")
            ';
        }

        location /get_connected_wlan {
            add_header 'Access-Control-Allow-Origin' '*';
            add_header 'Access-Control-Allow-Credentials' 'true';
            add_header 'Access-Control-Allow-Methods' 'GET, POST, OPTIONS';
            add_header 'Access-Control-Allow-Headers' 'DNT,X-Mx-ReqToken,Keep-Alive,User-Agent,X-Requested-With,If-Modified-Since,Cache-Control,Content-Type';

            default_type application/json;

            content_by_lua '
                local f = io.popen("iwconfig wlan0wext | grep ESSID")
                local content = f:read("*all")
                f:close()
                ngx.say(content)
            ';
        }

        location /disconnect_wifi {
            add_header 'Access-Control-Allow-Origin' '*';
            add_header 'Access-Control-Allow-Credentials' 'true';
            add_header 'Access-Control-Allow-Methods' 'GET, POST, OPTIONS';
            add_header 'Access-Control-Allow-Headers' 'DNT,X-Mx-ReqToken,Keep-Alive,User-Agent,X-Requested-With,If-Modified-Since,Cache-Control,Content-Type';

            default_type application/json;

            content_by_lua '
                os.execute("systemctl stop wpa_supplicant_wext@wlan0wext.service")
                os.execute("rm -f /opt/redpitaya/wpa_supplicant.conf")
                ngx.say("OK")
            ';
        }

###############################################################################
# wlan0 access point
###############################################################################

        location /wifi_create_point {
            add_header 'Access-Control-Allow-Origin' '*';
            add_header 'Access-Control-Allow-Credentials' 'true';
            add_header 'Access-Control-Allow-Methods' 'GET, POST, OPTIONS';
            add_header 'Access-Control-Allow-Headers' 'DNT,X-Mx-ReqToken,Keep-Alive,User-Agent,X-Requested-With,If-Modified-Since,Cache-Control,Content-Type';

            default_type application/json;

            content_by_lua '
                local args = ngx.req.get_uri_args()

                os.execute("rw")
                os.execute("rm -f /opt/redpitaya/wpa_supplicant.conf")
                os.execute("rm -f /opt/redpitaya/hostapd.conf")

                local hostapd =          "interface=wlan0wext\\n"
                      hostapd = hostapd.."ssid="..args.essid.."\\n"
                      hostapd = hostapd.."driver=rtl871xdrv\\n"
                      hostapd = hostapd.."hw_mode=g\\n"
                      hostapd = hostapd.."channel=6\\n"
                      hostapd = hostapd.."macaddr_acl=0\\n"
                      hostapd = hostapd.."auth_algs=1\\n"
                      hostapd = hostapd.."ignore_broadcast_ssid=0\\n"
                      hostapd = hostapd.."wpa=2\\n"
                      hostapd = hostapd.."wpa_passphrase="..args.password.."\\n"
                      hostapd = hostapd.."wpa_key_mgmt=WPA-PSK\\n"
                      hostapd = hostapd.."wpa_pairwise=TKIP\\n"
                      hostapd = hostapd.."rsn_pairwise=CCMP\\n"

                local f = io.open("/opt/redpitaya/hostapd.conf", "w")
                f:write(hostapd)
                f:close()

                os.execute("systemctl restart hostapd@wlan0wext.service")
                os.execute("ro")
            ';
        }

        location /remove_ap {
            add_header 'Access-Control-Allow-Origin' '*';
            add_header 'Access-Control-Allow-Credentials' 'true';
            add_header 'Access-Control-Allow-Methods' 'GET, POST, OPTIONS';
            add_header 'Access-Control-Allow-Headers' 'DNT,X-Mx-ReqToken,Keep-Alive,User-Agent,X-Requested-With,If-Modified-Since,Cache-Control,Content-Type';

            default_type application/json;

            content_by_lua '
                os.execute("rw")
                os.execute("systemctl stop hostapd@wlan0wext.service")
                os.execute("rm -f /opt/redpitaya/hostapd.conf")
                os.execute("ro")
            ';
        }

        location /get_ap_status {
            add_header 'Access-Control-Allow-Origin' '*';
            add_header 'Access-Control-Allow-Credentials' 'true';
            add_header 'Access-Control-Allow-Methods' 'GET, POST, OPTIONS';
            add_header 'Access-Control-Allow-Headers' 'DNT,X-Mx-ReqToken,Keep-Alive,User-Agent,X-Requested-With,If-Modified-Since,Cache-Control,Content-Type';

            default_type application/json;

            content_by_lua '
                local fh = io.popen("iwconfig wlan0wext")
                local line = fh:read("*all")
                if line == nil then
                    ngx.say("Fail")
                else
                    if line:find("Mode:Master") ~= nil then
                        ngx.say("OK")
                    else
                        ngx.say("Fail")
                    end
                end
                fh:close()
            ';
        }

        location /ap_mode {
            add_header 'Access-Control-Allow-Origin' '*';
            add_header 'Access-Control-Allow-Credentials' 'true';
            add_header 'Access-Control-Allow-Methods' 'GET, POST, OPTIONS';
            add_header 'Access-Control-Allow-Headers' 'DNT,X-Mx-ReqToken,Keep-Alive,User-Agent,X-Requested-With,If-Modified-Since,Cache-Control,Content-Type';

            default_type application/json;

            content_by_lua '
                os.execute("rw && rm -fr /opt/redpitaya/wpa_supplicant.conf && ro")
                os.execute("reboot")
                ngx.say("OK")
            ';
        }<|MERGE_RESOLUTION|>--- conflicted
+++ resolved
@@ -66,10 +66,6 @@
                       network = network.."Broadcast="..brdaddr.."\\n"
                 end
 
-<<<<<<< HEAD
-=======
-
->>>>>>> eed3ff0d
                 os.execute("rw")
                 local f = io.open("/etc/systemd/network/wired.network", "w")
                 f:write(network)
